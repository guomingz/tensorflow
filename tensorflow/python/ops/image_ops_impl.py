--- conflicted
+++ resolved
@@ -2025,15 +2025,6 @@
     return math_ops.equal(substr, b'\211PN', name=name)
 
 
-<<<<<<< HEAD
-
-@tf_export('io.decode_image', 'image.decode_image',
-           v1=['io.decode_image', 'image.decode_image'])
-def decode_image(contents, channels=None, dtype=dtypes.uint8,
-                 expand_animations=True, name=None):
-  """Convenience function for `decode_bmp`, `decode_gif`, `decode_jpeg`,
-  and `decode_png`.
-=======
 tf_export(
     'io.decode_and_crop_jpeg',
     'image.decode_and_crop_jpeg',
@@ -2077,9 +2068,9 @@
     'io.decode_image',
     'image.decode_image',
     v1=['io.decode_image', 'image.decode_image'])
-def decode_image(contents, channels=None, dtype=dtypes.uint8, name=None):
+def decode_image(contents, channels=None, dtype=dtypes.uint8, 
+                 expand_animations=True, name=None):
   """Function for `decode_bmp`, `decode_gif`, `decode_jpeg`, and `decode_png`.
->>>>>>> df72d996
 
   Detects whether an image is a BMP, GIF, JPEG, or PNG, and performs the
   appropriate operation to convert the input bytes `string` into a `Tensor`
