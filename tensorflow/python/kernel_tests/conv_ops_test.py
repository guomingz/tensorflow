# Copyright 2015 The TensorFlow Authors. All Rights Reserved.
#
# Licensed under the Apache License, Version 2.0 (the "License");
# you may not use this file except in compliance with the License.
# You may obtain a copy of the License at
#
#     http://www.apache.org/licenses/LICENSE-2.0
#
# Unless required by applicable law or agreed to in writing, software
# distributed under the License is distributed on an "AS IS" BASIS,
# WITHOUT WARRANTIES OR CONDITIONS OF ANY KIND, either express or implied.
# See the License for the specific language governing permissions and
# limitations under the License.
# ==============================================================================
"""Functional tests for convolutional operations."""

from __future__ import absolute_import
from __future__ import division
from __future__ import print_function

import collections
import os
import time

import numpy as np

from six.moves import xrange  # pylint: disable=redefined-builtin
from tensorflow.contrib import layers
from tensorflow.python.client import session as session_lib
from tensorflow.python.framework import constant_op
from tensorflow.python.framework import dtypes
from tensorflow.python.framework import errors_impl
from tensorflow.python.framework import ops
from tensorflow.python.framework import test_util
from tensorflow.python.ops import array_ops
from tensorflow.python.ops import gradient_checker
from tensorflow.python.ops import gradients_impl
from tensorflow.python.ops import nn_impl
from tensorflow.python.ops import nn_ops
from tensorflow.python.ops import random_ops
from tensorflow.python.ops import variables
import tensorflow.python.ops.nn_grad  # pylint: disable=unused-import
from tensorflow.python.platform import test
from tensorflow.python.platform import tf_logging

is_mkl_available = 0 # mkl is not available by default.
if os.getenv("TF_MKL_TEST") is not None:
  is_mkl_available = int(os.environ['TF_MKL_TEST'])

def GetShrunkInceptionShapes(shrink=10):
  """Iterator for smaller versions of convolution shapes in 2015 Inception.

  Relative to inception, each depth value is `depth // shrink`.

  Args:
    shrink: Factor to shrink each depth value by relative to Inception.

  Yields:
    Tuple (input_size, filter_size, out_size, stride, padding), the convolution
    parameters of Inception layers.
  """
  input_sizes = [[4, 5, 5, 1248], [4, 8, 8, 384], [4, 8, 8, 384],
                 [4, 8, 8, 2048], [4, 8, 8, 448], [4, 8, 8, 2048],
                 [4, 8, 8, 2048], [4, 8, 8, 2048], [4, 8, 8, 1760],
                 [4, 8, 8, 1760], [4, 8, 8, 1760], [4, 8, 8, 1760],
                 [4, 17, 17, 192], [4, 17, 17, 192], [4, 17, 17, 1248],
                 [4, 17, 17, 128], [4, 17, 17, 1248], [4, 17, 17, 224],
                 [4, 17, 17, 192], [4, 17, 17, 192], [4, 17, 17, 1216],
                 [4, 17, 17, 1216], [4, 17, 17, 224], [4, 17, 17, 192],
                 [4, 17, 17, 192], [4, 17, 17, 1152], [4, 17, 17, 1152],
                 [4, 17, 17, 192], [4, 17, 17, 160], [4, 17, 17, 1152],
                 [4, 17, 17, 1024], [4, 17, 17, 128], [4, 17, 17, 1024],
                 [4, 17, 17, 128], [4, 17, 17, 1024], [4, 17, 17, 128],
                 [4, 17, 17, 768], [4, 17, 17, 128], [4, 17, 17, 128],
                 [4, 17, 17, 768], [4, 17, 17, 768], [4, 35, 35, 96],
                 [4, 35, 35, 288], [4, 35, 35, 64], [4, 35, 35, 288],
                 [4, 35, 35, 256], [4, 35, 35, 48], [4, 35, 35, 256],
                 [4, 35, 35, 96], [4, 35, 35, 192], [4, 35, 35, 192],
                 [4, 35, 35, 192], [4, 73, 73, 64], [4, 73, 73, 64],
                 [4, 147, 147, 24]]
  filter_sizes = [[1, 1, 1248, 128], [1, 3, 384, 384], [3, 1, 384, 384],
                  [1, 1, 2048, 192], [3, 3, 448, 384], [1, 1, 2048, 320],
                  [1, 1, 2048, 448], [1, 1, 2048, 384], [1, 1, 1760, 384],
                  [1, 1, 1760, 192], [1, 1, 1760, 448], [1, 1, 1760, 320],
                  [3, 3, 192, 192], [3, 3, 192, 192], [1, 1, 1248, 192],
                  [3, 3, 128, 320], [1, 1, 1248, 128], [1, 3, 224, 224],
                  [3, 1, 192, 256], [1, 3, 192, 256], [1, 1, 1216, 192],
                  [1, 1, 1216, 96], [3, 1, 224, 224], [3, 3, 192, 224],
                  [1, 3, 192, 192], [1, 1, 1152, 192], [1, 1, 1152, 128],
                  [3, 1, 192, 192], [3, 3, 160, 192], [1, 1, 1152, 160],
                  [1, 1, 1024, 128], [1, 3, 128, 192], [1, 1, 1024, 160],
                  [3, 1, 128, 192], [1, 1, 1024, 256], [3, 1, 128, 128],
                  [1, 1, 768, 192], [1, 3, 128, 128], [3, 3, 128, 128],
                  [1, 1, 768, 128], [1, 1, 768, 320], [3, 3, 96, 96],
                  [3, 3, 288, 384], [3, 3, 64, 96], [1, 1, 288, 64],
                  [1, 1, 256, 64], [5, 5, 48, 64], [1, 1, 256, 48],
                  [3, 3, 96, 96], [1, 1, 192, 32], [1, 1, 192, 64],
                  [1, 1, 192, 48], [3, 3, 64, 192], [1, 1, 64, 64],
                  [1, 1, 24, 64]]
  out_sizes = [[4, 5, 5, 128], [4, 8, 8, 384], [4, 8, 8, 384],
               [4, 8, 8, 192], [4, 8, 8, 384], [4, 8, 8, 320],
               [4, 8, 8, 448], [4, 8, 8, 384], [4, 8, 8, 384],
               [4, 8, 8, 192], [4, 8, 8, 448], [4, 8, 8, 320],
               [4, 8, 8, 192], [4, 17, 17, 192], [4, 17, 17, 192],
               [4, 8, 8, 320], [4, 17, 17, 128], [4, 17, 17, 224],
               [4, 17, 17, 256], [4, 17, 17, 256], [4, 17, 17, 192],
               [4, 17, 17, 96], [4, 17, 17, 224], [4, 17, 17, 224],
               [4, 17, 17, 192], [4, 17, 17, 192], [4, 17, 17, 128],
               [4, 17, 17, 192], [4, 17, 17, 192], [4, 17, 17, 160],
               [4, 17, 17, 128], [4, 17, 17, 192], [4, 17, 17, 160],
               [4, 17, 17, 192], [4, 17, 17, 256], [4, 17, 17, 128],
               [4, 17, 17, 192], [4, 17, 17, 128], [4, 17, 17, 128],
               [4, 17, 17, 128], [4, 17, 17, 320], [4, 17, 17, 96],
               [4, 17, 17, 384], [4, 35, 35, 96], [4, 35, 35, 64],
               [4, 35, 35, 64], [4, 35, 35, 64], [4, 35, 35, 48],
               [4, 35, 35, 96], [4, 35, 35, 32], [4, 35, 35, 64],
               [4, 35, 35, 48], [4, 71, 71, 192], [4, 73, 73, 64],
               [4, 147, 147, 64]]
  strides = [
      1, 1, 1, 1, 1, 1, 1, 1, 1, 1, 1, 1, 2, 1, 1, 2, 1, 1, 1, 1, 1, 1, 1, 1, 1,
      1, 1, 1, 1, 1, 1, 1, 1, 1, 1, 1, 1, 1, 1, 1, 1, 2, 2, 1, 1, 1, 1, 1, 1, 1,
      1, 1, 1, 1, 1
  ]
  # Shrink sizes to make the test faster
  for i in input_sizes:
    i[3] //= shrink
  for f in filter_sizes:
    f[2] //= shrink
    f[3] //= shrink
  for o in out_sizes:
    o[3] //= shrink
  # pylint: disable=invalid-name
  VALID = "VALID"
  SAME = "SAME"
  # pylint: enable=invalid-name
  paddings = [
      SAME, SAME, SAME, SAME, SAME, SAME, SAME, SAME, SAME, SAME, SAME, SAME,
      VALID, SAME, SAME, VALID, SAME, SAME, SAME, SAME, SAME, SAME, SAME, SAME,
      SAME, SAME, SAME, SAME, SAME, SAME, SAME, SAME, SAME, SAME, SAME, SAME,
      SAME, SAME, SAME, SAME, SAME, VALID, VALID, SAME, SAME, SAME, SAME, SAME,
      SAME, SAME, SAME, SAME, VALID, VALID, VALID
  ]
  for i, f, o, s, p in zip(input_sizes, filter_sizes, out_sizes, strides,
                           paddings):
    yield i, f, o, s, p


def GetTestConfigs():
  """Get all the valid tests configs to run.

  Returns:
    all the valid test configs as tuples of data_format and use_gpu.
  """
  test_configs = [("NHWC", False), ("NHWC", True)]
  if test.is_gpu_available(cuda_only=True):
    # "NCHW" format is only supported on CUDA.
    test_configs += [("NCHW", True)]
  return test_configs


class Conv2DTest(test.TestCase):

  def _DtypesToTest(self, use_gpu):
    if use_gpu and not test_util.CudaSupportsHalfMatMulAndConv():
      return [dtypes.float32]
    else:
      # It is important that float32 comes before float16 here,
      # as we will be using its gradients as reference for fp16 gradients.
      return [dtypes.float32, dtypes.float16]

  def _SetupValuesForDevice(self, tensor_in_sizes, filter_in_sizes, dilations,
                            strides, padding, data_format, dtype, use_gpu):
    """Verifies the output values of the convolution function.

    Args:
      tensor_in_sizes: Input tensor dimensions in
        [batch, input_rows, input_cols, input_depth].
      filter_in_sizes: Filter tensor dimensions in
        [kernel_rows, kernel_cols, input_depth, output_depth].
      dilations: Dilated rate: [col_dilation, row_dilation]
      strides: Stride: [col_stride, row_stride]
      padding: Padding type.
      data_format: Format of the data tensors.
      dtype: Data type for inputs and outputs.
      use_gpu: True if the operations should be run on GPU
    Returns:
      Symbolic tensor value that can be used to execute the computation
    """
    total_size_1 = 1
    total_size_2 = 1
    for s in tensor_in_sizes:
      total_size_1 *= s
    for s in filter_in_sizes:
      total_size_2 *= s
    # Initializes the input tensor with array containing incrementing
    # numbers from 1.
    x1 = [f * 1.0 for f in range(1, total_size_1 + 1)]
    x2 = [f * 1.0 for f in range(1, total_size_2 + 1)]

    with test_util.device(use_gpu):
      t1 = constant_op.constant(x1, shape=tensor_in_sizes, dtype=dtype)
      t2 = constant_op.constant(x2, shape=filter_in_sizes, dtype=dtype)
      strides = [1] + strides + [1]
      dilations = [1] + dilations + [1]
      if data_format == "NCHW":
        t1 = test_util.NHWCToNCHW(t1)
        strides = test_util.NHWCToNCHW(strides)
        dilations = test_util.NHWCToNCHW(dilations)
      conv = nn_ops.conv2d(
          t1,
          t2,
          dilations=dilations,
          strides=strides,
          padding=padding,
          data_format=data_format)
      if data_format == "NCHW":
        conv = test_util.NCHWToNHWC(conv)

      return conv

  def _CompareFwdValues(self, tensor_in_sizes, filter_in_sizes, conv_strides,
                        padding):
    """Verifies that CPU and GPU produce the same values.

    Args:
      tensor_in_sizes: Input tensor dimensions in
        [batch, input_rows, input_cols, input_depth].
      filter_in_sizes: Filter tensor dimensions in
        [kernel_rows, kernel_cols, input_depth, output_depth].
      conv_strides: [row_stride, col_stride] for the convolution;
      padding: Padding type.
    """
    x1 = np.random.rand(*tensor_in_sizes).astype(np.float32)
    x2 = np.random.rand(*filter_in_sizes).astype(np.float32)

    def _SetupVal(data_format, use_gpu):
      with test_util.device(use_gpu):
        t1 = constant_op.constant(x1, shape=tensor_in_sizes)
        t2 = constant_op.constant(x2, shape=filter_in_sizes)
        strides = [1] + conv_strides + [1]
        if data_format == "NCHW":
          t1 = test_util.NHWCToNCHW(t1)
          strides = test_util.NHWCToNCHW(strides)
        conv = nn_ops.conv2d(
            t1, t2, strides=strides, padding=padding, data_format=data_format)
        if data_format == "NCHW":
          conv = test_util.NCHWToNHWC(conv)
        return conv

    tensors = []
    for (data_format, use_gpu) in GetTestConfigs():
      tensors.append(_SetupVal(data_format, use_gpu))
    values = self.evaluate(tensors)
    for i in range(1, len(values)):
      self.assertAllClose(values[0], values[i], rtol=1e-5, atol=1e-5)

  def _ComputeReferenceDilatedConv(self, tensor_in_sizes, filter_in_sizes,
                                   stride, dilation, padding, data_format,
                                   use_gpu):
    total_size_1 = 1
    total_size_2 = 1
    for s in tensor_in_sizes:
      total_size_1 *= s
    for s in filter_in_sizes:
      total_size_2 *= s

    # Initializes the input tensor with array containing incrementing
    # numbers from 1.
    x1 = [f * 1.0 for f in range(1, total_size_1 + 1)]
    x2 = [f * 1.0 for f in range(1, total_size_2 + 1)]
    with test_util.device(use_gpu):
      t1 = constant_op.constant(x1, shape=tensor_in_sizes)
      t2 = constant_op.constant(x2, shape=filter_in_sizes)
      if isinstance(stride, collections.Iterable):
        strides = list(stride)
      else:
        strides = [stride, stride]
      if data_format == "NCHW":
        t1 = test_util.NHWCToNCHW(t1)
        full_strides = [1, 1] + strides
        full_dilation = [1, 1] + dilation
      else:
        full_strides = [1] + strides + [1]
        full_dilation = [1] + dilation + [1]
      expected = nn_ops.convolution(
          t1,
          t2,
          padding=padding,
          strides=strides,
          dilation_rate=dilation,
          data_format=data_format)
      computed = nn_ops.conv2d(
          t1,
          t2,
          strides=full_strides,
          dilations=full_dilation,
          padding=padding,
          data_format=data_format)
      if data_format == "NCHW":
        expected = test_util.NCHWToNHWC(expected)
        computed = test_util.NCHWToNHWC(computed)
    return expected, computed

  def _VerifyDilatedConvValues(self, tensor_in_sizes, filter_in_sizes, strides,
                               padding, dilations):
    expected_results = []
    computed_results = []
    for data_format, use_gpu in GetTestConfigs():
      expected, computed = self._ComputeReferenceDilatedConv(
          tensor_in_sizes, filter_in_sizes, strides, dilations, padding,
          data_format, use_gpu)
      expected_results.append(expected)
      computed_results.append(computed)
      tolerance = 1e-2 if use_gpu else 1e-5
      expected_values = self.evaluate(expected_results)
      computed_values = self.evaluate(computed_results)
      for e_value, c_value in zip(expected_values, computed_values):
        print("expected = ", e_value)
        print("actual = ", c_value)
        self.assertAllClose(
            e_value.flatten(), c_value.flatten(), atol=tolerance, rtol=1e-4)

  def _VerifyValues(self, tensor_in_sizes, filter_in_sizes, strides, padding,
                    expected):
    tensors = []
    dilations = [1, 1]
    for (data_format, use_gpu) in GetTestConfigs():
      for dtype in self._DtypesToTest(use_gpu):
        result = self._SetupValuesForDevice(
            tensor_in_sizes,
            filter_in_sizes,
            dilations,
            strides,
            padding,
            data_format,
            dtype,
            use_gpu=use_gpu)
        tensors.append(result)
      values = self.evaluate(tensors)
      for i in range(len(tensors)):
        conv = tensors[i]
        value = values[i]
        print("expected = ", expected)
        print("actual = ", value)
        tol = 1e-5
        if value.dtype == np.float16:
          tol = 1e-3
        self.assertAllClose(expected, np.ravel(value), atol=tol, rtol=tol)
        self.assertShapeEqual(value, conv)

  @test_util.run_in_graph_and_eager_modes()
  def testConv2D1x1Filter(self):
    expected_output = [
        30.0, 36.0, 42.0, 66.0, 81.0, 96.0, 102.0, 126.0, 150.0, 138.0, 171.0,
        204.0, 174.0, 216.0, 258.0, 210.0, 261.0, 312.0
    ]
    self._VerifyValues(
        tensor_in_sizes=[1, 2, 3, 3],
        filter_in_sizes=[1, 1, 3, 3],
        strides=[1, 1],
        padding="VALID",
        expected=expected_output)

  @test_util.run_in_graph_and_eager_modes()
  def testConv2D2x2Filter2x1Dilation(self):
    self._VerifyDilatedConvValues(
        tensor_in_sizes=[1, 4, 4, 1],
        filter_in_sizes=[2, 2, 1, 1],
        strides=[1, 1],
        dilations=[2, 1],
        padding="VALID")

  @test_util.run_in_graph_and_eager_modes()
  def testConv2DEmpty(self):
    expected_output = []
    self._VerifyValues(
        tensor_in_sizes=[0, 2, 3, 3],
        filter_in_sizes=[1, 1, 3, 3],
        strides=[1, 1],
        padding="VALID",
        expected=expected_output)

  @test_util.run_in_graph_and_eager_modes()
  def testConv2DEmptyDilation(self):
    self._VerifyDilatedConvValues(
        tensor_in_sizes=[0, 2, 3, 3],
        filter_in_sizes=[1, 1, 3, 3],
        strides=[1, 1],
        dilations=[2, 1],
        padding="VALID")

  @test_util.run_in_graph_and_eager_modes()
  def testConv2D2x2Filter(self):
    # The outputs are computed using third_party/py/IPython/notebook.
    expected_output = [2271.0, 2367.0, 2463.0, 2901.0, 3033.0, 3165.0]
    self._VerifyValues(
        tensor_in_sizes=[1, 2, 3, 3],
        filter_in_sizes=[2, 2, 3, 3],
        strides=[1, 1],
        padding="VALID",
        expected=expected_output)

  @test_util.run_in_graph_and_eager_modes()
  def testConv2D2x2FilterDilation(self):
    self._VerifyDilatedConvValues(
        tensor_in_sizes=[1, 2, 3, 3],
        filter_in_sizes=[2, 2, 3, 3],
        strides=[1, 1],
        dilations=[1, 2],
        padding="VALID")

  @test_util.run_in_graph_and_eager_modes()
  def testConv2D1x2Filter(self):
    # The outputs are computed using third_party/py/IPython/notebook.
    expected_output = [
        231.0, 252.0, 273.0, 384.0, 423.0, 462.0, 690.0, 765.0, 840.0, 843.0,
        936.0, 1029.0
    ]
    self._VerifyValues(
        tensor_in_sizes=[1, 2, 3, 3],
        filter_in_sizes=[1, 2, 3, 3],
        strides=[1, 1],
        padding="VALID",
        expected=expected_output)

  @test_util.run_in_graph_and_eager_modes()
  def testConv2D1x2FilterDilation(self):
    self._VerifyDilatedConvValues(
        tensor_in_sizes=[1, 2, 3, 3],
        filter_in_sizes=[1, 2, 3, 3],
        strides=[1, 1],
        dilations=[2, 1],
        padding="VALID")

  @test_util.run_in_graph_and_eager_modes()
  def testConv2D2x2FilterStride2(self):
    expected_output = [2271.0, 2367.0, 2463.0]
    self._VerifyValues(
        tensor_in_sizes=[1, 2, 3, 3],
        filter_in_sizes=[2, 2, 3, 3],
        strides=[2, 2],
        padding="VALID",
        expected=expected_output)

  @test_util.run_in_graph_and_eager_modes()
  def testConv2D2x2FilterStride2Same(self):
    expected_output = [2271.0, 2367.0, 2463.0, 1230.0, 1305.0, 1380.0]
    self._VerifyValues(
        tensor_in_sizes=[1, 2, 3, 3],
        filter_in_sizes=[2, 2, 3, 3],
        strides=[2, 2],
        padding="SAME",
        expected=expected_output)

  @test_util.run_in_graph_and_eager_modes()
  def testConv2D2x2FilterStride1x2(self):
    expected_output = [58.0, 78.0, 98.0, 118.0, 138.0, 158.0]
    self._VerifyValues(
        tensor_in_sizes=[1, 3, 6, 1],
        filter_in_sizes=[2, 2, 1, 1],
        strides=[1, 2],
        padding="VALID",
        expected=expected_output)

  @test_util.run_in_graph_and_eager_modes()
  def testConv2DKernelSmallerThanStrideValid(self):
    expected_output = [65, 95, 275, 305]
    self._VerifyValues(
        tensor_in_sizes=[1, 7, 7, 1],
        filter_in_sizes=[2, 2, 1, 1],
        strides=[3, 3],
        padding="VALID",
        expected=expected_output)

  @test_util.run_in_graph_and_eager_modes()
  def testConv2DKernelSmallerThanStrideSame(self):
    self._VerifyValues(
        tensor_in_sizes=[1, 3, 3, 1],
        filter_in_sizes=[1, 1, 1, 1],
        strides=[2, 2],
        padding="SAME",
        expected=[1, 3, 7, 9])

    self._VerifyValues(
        tensor_in_sizes=[1, 4, 4, 1],
        filter_in_sizes=[1, 1, 1, 1],
        strides=[2, 2],
        padding="SAME",
        expected=[1, 3, 9, 11])

    self._VerifyValues(
        tensor_in_sizes=[1, 4, 4, 1],
        filter_in_sizes=[2, 2, 1, 1],
        strides=[3, 3],
        padding="SAME",
        expected=[44, 28, 41, 16])

  @test_util.run_in_graph_and_eager_modes()
  def testConv2DKernelSizeMatchesInputSize(self):
    self._VerifyValues(
        tensor_in_sizes=[1, 2, 2, 1],
        filter_in_sizes=[2, 2, 1, 2],
        strides=[1, 1],
        padding="VALID",
        expected=[50, 60])

  @test_util.run_in_graph_and_eager_modes()
  def testConv2DKernelSizeMatchesInputSizeDilation(self):
    self._VerifyDilatedConvValues(
        tensor_in_sizes=[1, 3, 3, 1],
        filter_in_sizes=[2, 2, 1, 2],
        strides=[1, 1],
        dilations=[2, 2],
        padding="VALID")

  # TODO(yzhwang): this currently fails.
  # self._VerifyValues(tensor_in_sizes=[1, 8, 8, 1],
  #                   filter_in_sizes=[2, 2, 1, 1],
  #                   strides=[4, 4], padding="SAME",
  #                   expected=[72, 112, 392, 432])

  # Testing for backprops
  def _RunAndVerifyBackpropInput(self, input_sizes, filter_sizes, output_sizes,
                                 strides, padding, expected, data_format,
                                 use_gpu, err):
    total_output_size = 1
    total_filter_size = 1
    for s in output_sizes:
      total_output_size *= s
    for s in filter_sizes:
      total_filter_size *= s
    # Initializes the input tensor with array containing incrementing
    # numbers from 1.
    x1 = [f * 1.0 for f in range(1, total_filter_size + 1)]
    x2 = [f * 1.0 for f in range(1, total_output_size + 1)]
    with test_util.device(use_gpu):
      if data_format == "NCHW":
        input_sizes = test_util.NHWCToNCHW(input_sizes)
      t0 = constant_op.constant(input_sizes, shape=[len(input_sizes)])
      t1 = constant_op.constant(x1, shape=filter_sizes)
      t2 = constant_op.constant(x2, shape=output_sizes)
      strides = [1] + strides + [1]
      if data_format == "NCHW":
        t2 = test_util.NHWCToNCHW(t2)
        strides = test_util.NHWCToNCHW(strides)
      conv = nn_ops.conv2d_backprop_input(
          t0, t1, t2, strides=strides, padding=padding, data_format=data_format)
      if data_format == "NCHW":
        conv = test_util.NCHWToNHWC(conv)
      # "values" consists of two tensors for two backprops
      value = self.evaluate(conv)
      self.assertShapeEqual(value, conv)
    print("expected = ", expected)
    print("actual = ", value)
    self.assertArrayNear(expected, value.flatten(), err)

  def _CompareBackpropInput(self, input_sizes, filter_sizes, output_sizes,
                            conv_strides, padding):
    x1 = np.random.rand(*filter_sizes).astype(np.float32)
    x2 = np.random.rand(*output_sizes).astype(np.float32)

    def _GetVal(data_format, use_gpu):
      with test_util.device(use_gpu):
        if data_format == "NCHW":
          new_input_sizes = test_util.NHWCToNCHW(input_sizes)
        else:
          new_input_sizes = input_sizes
        t0 = constant_op.constant(new_input_sizes, shape=[len(new_input_sizes)])
        t1 = constant_op.constant(x1, shape=filter_sizes)
        t2 = constant_op.constant(x2, shape=output_sizes)
        strides = [1] + conv_strides + [1]
        if data_format == "NCHW":
          t2 = test_util.NHWCToNCHW(t2)
          strides = test_util.NHWCToNCHW(strides)
        conv = nn_ops.conv2d_backprop_input(
            t0,
            t1,
            t2,
            strides=strides,
            padding=padding,
            data_format=data_format)
        if data_format == "NCHW":
          conv = test_util.NCHWToNHWC(conv)
        ret = self.evaluate(conv)
        self.assertShapeEqual(ret, conv)
        return ret

    values = []
    for (data_format, use_gpu) in GetTestConfigs():
      values.append(_GetVal(data_format, use_gpu))

    for i in range(1, len(values)):
      self.assertAllClose(values[0], values[i], rtol=1e-4, atol=1e-4)

  @test_util.run_in_graph_and_eager_modes()
  def testConv2D2x2Depth1ValidBackpropInput(self):
    expected_output = [1.0, 4.0, 4.0, 3.0, 10.0, 8.0]
    for (data_format, use_gpu) in GetTestConfigs():
      self._RunAndVerifyBackpropInput(
          input_sizes=[1, 2, 3, 1],
          filter_sizes=[2, 2, 1, 1],
          output_sizes=[1, 1, 2, 1],
          strides=[1, 1],
          padding="VALID",
          expected=expected_output,
          data_format=data_format,
          use_gpu=use_gpu,
          err=1e-5)

  @test_util.run_in_graph_and_eager_modes()
  def testConv2DEmptyBackpropInput(self):
    expected_output = []
    for (data_format, use_gpu) in GetTestConfigs():
      self._RunAndVerifyBackpropInput(
          input_sizes=[0, 2, 3, 1],
          filter_sizes=[2, 2, 1, 1],
          output_sizes=[0, 1, 2, 1],
          strides=[1, 1],
          padding="VALID",
          expected=expected_output,
          data_format=data_format,
          use_gpu=use_gpu,
          err=1e-5)

  @test_util.run_in_graph_and_eager_modes()
  def testConv2D2x2Depth3ValidBackpropInput(self):
    expected_output = [
        14.0, 32.0, 50.0, 100.0, 163.0, 226.0, 167.0, 212.0, 257.0, 122.0,
        140.0, 158.0, 478.0, 541.0, 604.0, 437.0, 482.0, 527.0
    ]
    for (data_format, use_gpu) in GetTestConfigs():
      # The GPU version of this test is not very stable. So adjusting the
      # error threshold to 1e-4.
      self._RunAndVerifyBackpropInput(
          input_sizes=[1, 2, 3, 3],
          filter_sizes=[2, 2, 3, 3],
          output_sizes=[1, 1, 2, 3],
          strides=[1, 1],
          padding="VALID",
          expected=expected_output,
          data_format=data_format,
          use_gpu=use_gpu,
          err=1e-4)

  @test_util.run_in_graph_and_eager_modes()
  def testConv2D2x2Depth3ValidBackpropInputStride1x2(self):
    expected_output = [
        1.0, 2.0, 2.0, 4.0, 3.0, 6.0, 7.0, 12.0, 11.0, 18.0, 15.0, 24.0, 12.0,
        16.0, 15.0, 20.0, 18.0, 24.0
    ]
    for (data_format, use_gpu) in GetTestConfigs():
      self._RunAndVerifyBackpropInput(
          input_sizes=[1, 3, 6, 1],
          filter_sizes=[2, 2, 1, 1],
          output_sizes=[1, 2, 3, 1],
          strides=[1, 2],
          padding="VALID",
          expected=expected_output,
          data_format=data_format,
          use_gpu=use_gpu,
          err=1e-5)

  @test_util.run_in_graph_and_eager_modes()
  def testConv2DStrideTwoFilterOneSameBackpropInput(self):
    expected_output = [
        1.0, 0.0, 2.0, 0.0, 0.0, 0.0, 0.0, 0.0, 3.0, 0.0, 4.0, 0.0, 0.0, 0.0,
        0.0, 0.0
    ]
    for (data_format, use_gpu) in GetTestConfigs():
      self._RunAndVerifyBackpropInput(
          input_sizes=[1, 4, 4, 1],
          filter_sizes=[1, 1, 1, 1],
          output_sizes=[1, 2, 2, 1],
          strides=[2, 2],
          padding="SAME",
          expected=expected_output,
          data_format=data_format,
          use_gpu=use_gpu,
          err=1e-5)

  @test_util.run_in_graph_and_eager_modes()
  def testConv2DKernelSizeMatchesInputSizeBackpropInput(self):
    expected_output = [5.0, 11.0, 17.0, 23.0]
    for (data_format, use_gpu) in GetTestConfigs():
      self._RunAndVerifyBackpropInput(
          input_sizes=[1, 2, 2, 1],
          filter_sizes=[2, 2, 1, 2],
          output_sizes=[1, 1, 1, 2],
          strides=[1, 1],
          padding="VALID",
          expected=expected_output,
          data_format=data_format,
          use_gpu=use_gpu,
          err=1e-5)

  # Testing for backprops
  def _RunAndVerifyBackpropFilter(self, input_sizes, filter_sizes, output_sizes,
                                  strides, padding, expected, data_format,
                                  use_gpu):
    total_input_size = 1
    total_output_size = 1
    for s in input_sizes:
      total_input_size *= s
    for s in output_sizes:
      total_output_size *= s
    # Initializes the input tensor with array containing incrementing
    # numbers from 1.
    x0 = [f * 1.0 for f in range(1, total_input_size + 1)]
    x2 = [f * 1.0 for f in range(1, total_output_size + 1)]
    for dtype in self._DtypesToTest(use_gpu=use_gpu):
      with test_util.device(use_gpu):
        t0 = constant_op.constant(x0, shape=input_sizes, dtype=dtype)
        t1 = constant_op.constant(filter_sizes, shape=[len(filter_sizes)])
        t2 = constant_op.constant(x2, shape=output_sizes, dtype=dtype)
        explicit_strides = [1] + strides + [1]
        if data_format == "NCHW":
          t0 = test_util.NHWCToNCHW(t0)
          t2 = test_util.NHWCToNCHW(t2)
          explicit_strides = test_util.NHWCToNCHW(explicit_strides)
        conv = nn_ops.conv2d_backprop_filter(
            t0,
            t1,
            t2,
            strides=explicit_strides,
            padding=padding,
            data_format=data_format)
        value = self.evaluate(conv)
        self.assertShapeEqual(value, conv)
      print("expected = ", expected)
      print("actual = ", value)
      self.assertArrayNear(expected, value.flatten(), 1e-5)

  def _CompareBackFilter(self, input_sizes, filter_sizes, output_sizes,
                         conv_strides, padding):
    x0 = np.random.rand(*input_sizes).astype(np.float32)
    x2 = np.random.rand(*output_sizes).astype(np.float32)

    def _GetVal(data_format, use_gpu):
      with test_util.device(use_gpu):
        t0 = constant_op.constant(x0, shape=input_sizes)
        t1 = constant_op.constant(filter_sizes, shape=[len(filter_sizes)])
        t2 = constant_op.constant(x2, shape=output_sizes)
        strides = [1] + conv_strides + [1]
        if data_format == "NCHW":
          t0 = test_util.NHWCToNCHW(t0)
          t2 = test_util.NHWCToNCHW(t2)
          strides = test_util.NHWCToNCHW(strides)
        conv = nn_ops.conv2d_backprop_filter(
            t0,
            t1,
            t2,
            strides=strides,
            padding=padding,
            data_format=data_format)
        ret = self.evaluate(conv)
        self.assertShapeEqual(ret, conv)
        return ret

    values = []
    for (data_format, use_gpu) in GetTestConfigs():
      values.append(_GetVal(data_format, use_gpu))
    for i in range(1, len(values)):
      self.assertAllClose(values[0], values[i], rtol=1e-4, atol=1e-4)

  @test_util.run_in_graph_and_eager_modes()
  def testConv2D2x2Depth1ValidBackpropFilter(self):
    expected = [5.0, 8.0, 14.0, 17.0]
    for (data_format, use_gpu) in GetTestConfigs():
      self._RunAndVerifyBackpropFilter(
          input_sizes=[1, 2, 3, 1],
          filter_sizes=[2, 2, 1, 1],
          output_sizes=[1, 1, 2, 1],
          strides=[1, 1],
          padding="VALID",
          expected=expected,
          data_format=data_format,
          use_gpu=use_gpu)

  @test_util.run_in_graph_and_eager_modes()
  def testConv2DEmptyBackpropFilter(self):
    expected = []
    for (data_format, use_gpu) in GetTestConfigs():
      self._RunAndVerifyBackpropFilter(
          input_sizes=[1, 2, 3, 1],
          filter_sizes=[2, 2, 1, 0],
          output_sizes=[1, 1, 2, 0],
          strides=[1, 1],
          padding="VALID",
          expected=expected,
          data_format=data_format,
          use_gpu=use_gpu)

  @test_util.run_in_graph_and_eager_modes()
  def testConv2DBackpropFilterWithEmptyInput(self):
    expected = [0, 0, 0, 0]
    for (data_format, use_gpu) in GetTestConfigs():
      self._RunAndVerifyBackpropFilter(
          input_sizes=[0, 2, 3, 1],
          filter_sizes=[2, 2, 1, 1],
          output_sizes=[0, 1, 2, 1],
          strides=[1, 1],
          padding="VALID",
          expected=expected,
          data_format=data_format,
          use_gpu=use_gpu)

  @test_util.run_in_graph_and_eager_modes()
  def testConv2D2x2Depth3ValidBackpropFilter(self):
    expected = [
        17.0, 22.0, 27.0, 22.0, 29.0, 36.0, 27.0, 36.0, 45.0, 32.0, 43.0, 54.0,
        37.0, 50.0, 63.0, 42.0, 57.0, 72.0, 62.0, 85.0, 108.0, 67.0, 92.0,
        117.0, 72.0, 99.0, 126.0, 77.0, 106.0, 135.0, 82.0, 113.0, 144.0, 87.0,
        120.0, 153.0
    ]
    for (data_format, use_gpu) in GetTestConfigs():
      self._RunAndVerifyBackpropFilter(
          input_sizes=[1, 2, 3, 3],
          filter_sizes=[2, 2, 3, 3],
          output_sizes=[1, 1, 2, 3],
          strides=[1, 1],
          padding="VALID",
          expected=expected,
          data_format=data_format,
          use_gpu=use_gpu)

  @test_util.run_in_graph_and_eager_modes()
  def testConv2D2x2Depth3ValidBackpropFilterStride1x2(self):
    expected = [161.0, 182.0, 287.0, 308.0]
    for (data_format, use_gpu) in GetTestConfigs():
      self._RunAndVerifyBackpropFilter(
          input_sizes=[1, 3, 6, 1],
          filter_sizes=[2, 2, 1, 1],
          output_sizes=[1, 2, 3, 1],
          strides=[1, 2],
          padding="VALID",
          expected=expected,
          data_format=data_format,
          use_gpu=use_gpu)

  @test_util.run_in_graph_and_eager_modes()
  def testConv2DStrideTwoFilterOneSameBackpropFilter(self):
    expected_output = [78.]
    for (data_format, use_gpu) in GetTestConfigs():
      self._RunAndVerifyBackpropFilter(
          input_sizes=[1, 4, 4, 1],
          filter_sizes=[1, 1, 1, 1],
          output_sizes=[1, 2, 2, 1],
          strides=[2, 2],
          padding="SAME",
          expected=expected_output,
          data_format=data_format,
          use_gpu=use_gpu)

  @test_util.run_in_graph_and_eager_modes()
  def testConv2DKernelSizeMatchesInputSizeBackpropFilter(self):
    expected_output = [1.0, 2.0, 2.0, 4.0, 3.0, 6.0, 4.0, 8.0]
    for (data_format, use_gpu) in GetTestConfigs():
      self._RunAndVerifyBackpropFilter(
          input_sizes=[1, 2, 2, 1],
          filter_sizes=[2, 2, 1, 2],
          output_sizes=[1, 1, 1, 2],
          strides=[1, 1],
          padding="VALID",
          expected=expected_output,
          data_format=data_format,
          use_gpu=use_gpu)

  # Testing for backprops
  def _RunAndVerifyBackpropInputDilation(self, input_sizes, filter_sizes,
                                         output_sizes, strides, dilations,
                                         padding, data_format, use_gpu, err):
    total_input_size = 1
    total_filter_size = 1
    for s in input_sizes:
      total_input_size *= s
    for s in filter_sizes:
      total_filter_size *= s
    # Initializes the input tensor with array containing incrementing
    # numbers from 1.
    x1 = [f * 1.0 for f in range(1, total_input_size + 1)]
    x2 = [f * 1.0 for f in range(1, total_filter_size + 1)]
    default_dilations = (dilations[0] == 1 and dilations[1] == 1)
    if default_dilations or use_gpu:
      with self.test_session(use_gpu=use_gpu) as sess:
        if data_format == "NCHW":
          input_sizes = test_util.NHWCToNCHW(input_sizes)
        t1 = constant_op.constant(x1, shape=input_sizes)
        t2 = constant_op.constant(x2, shape=filter_sizes)
        full_strides = [1] + strides + [1]
        full_dilations = [1] + dilations + [1]
        if data_format == "NCHW":
          full_strides = test_util.NHWCToNCHW(full_strides)
          full_dilations = test_util.NHWCToNCHW(full_dilations)
        conv_forward = nn_ops.conv2d(
            t1,
            t2,
            strides=full_strides,
            dilations=full_dilations,
            padding=padding,
            data_format=data_format)
        conv_forward_2 = nn_ops.convolution(
            t1,
            t2,
            padding=padding,
            strides=strides,
            dilation_rate=dilations,
            data_format=data_format)
        if data_format == "NCHW":
          conv_forward = test_util.NCHWToNHWC(conv_forward)
          conv_forward_2 = test_util.NCHWToNHWC(conv_forward_2)
        conv = gradients_impl.gradients(conv_forward, t1)[0]
        conv_2 = gradients_impl.gradients(conv_forward_2, t1)[0]
        # "values" consists of two tensors for two backprops
        value = sess.run(conv)
        value_2 = sess.run(conv_2)
        self.assertShapeEqual(value, conv)
        self.assertShapeEqual(value_2, conv_2)
      print("expected = ", value_2)
      print("actual = ", value)
      self.assertArrayNear(value_2.flatten(), value.flatten(), err)

  # Testing for backprops
  def _RunAndVerifyBackpropFilterDilation(self, input_sizes, filter_sizes,
                                          output_sizes, strides, dilations,
                                          padding, data_format, use_gpu, err):
    total_input_size = 1
    total_filter_size = 1
    for s in input_sizes:
      total_input_size *= s
    for s in filter_sizes:
      total_filter_size *= s
    # Initializes the input tensor with array containing incrementing
    # numbers from 1.
    x1 = [f * 1.0 for f in range(1, total_input_size + 1)]
    x2 = [f * 1.0 for f in range(1, total_filter_size + 1)]
    default_dilations = (dilations[0] == 1 and dilations[1] == 1)
    if default_dilations or use_gpu:
      with self.test_session(use_gpu=use_gpu) as sess:
        if data_format == "NCHW":
          input_sizes = test_util.NHWCToNCHW(input_sizes)
        t1 = constant_op.constant(x1, shape=input_sizes)
        t2 = constant_op.constant(x2, shape=filter_sizes)
        full_strides = [1] + strides + [1]
        full_dilations = [1] + dilations + [1]
        if data_format == "NCHW":
          full_strides = test_util.NHWCToNCHW(full_strides)
          full_dilations = test_util.NHWCToNCHW(full_dilations)
        conv_forward = nn_ops.conv2d(
            t1,
            t2,
            strides=full_strides,
            dilations=full_dilations,
            padding=padding,
            data_format=data_format)
        conv_forward_2 = nn_ops.convolution(
            t1,
            t2,
            padding=padding,
            strides=strides,
            dilation_rate=dilations,
            data_format=data_format)
        if data_format == "NCHW":
          conv_forward = test_util.NCHWToNHWC(conv_forward)
          conv_forward_2 = test_util.NCHWToNHWC(conv_forward_2)
        conv = gradients_impl.gradients(conv_forward, t2)[0]
        conv_2 = gradients_impl.gradients(conv_forward, t2)[0]
        value = sess.run(conv)
        value_2 = sess.run(conv_2)
        self.assertShapeEqual(value, conv)
        self.assertShapeEqual(value_2, conv_2)
      print("expected = ", value_2)
      print("actual = ", value)
      self.assertArrayNear(value_2.flatten(), value.flatten(), err)

  def testConv2D2x2Depth3ValidBackpropFilterStride1x1Dilation2x1(self):
    if test.is_gpu_available(cuda_only=True) or is_mkl_available:
      for (data_format, use_gpu) in GetTestConfigs():
        self._RunAndVerifyBackpropFilterDilation(
            input_sizes=[1, 3, 6, 1],
            filter_sizes=[2, 2, 1, 1],
            output_sizes=[1, 1, 5, 1],
            strides=[1, 1],
            dilations=[2, 1],
            padding="VALID",
            data_format=data_format,
            use_gpu=use_gpu,
            err=1e-5)

  def testConv2D2x2Depth1ValidBackpropFilterDilation1x2(self):
    if test.is_gpu_available(cuda_only=True) or is_mkl_available:
      for (data_format, use_gpu) in GetTestConfigs():
        self._RunAndVerifyBackpropFilterDilation(
            input_sizes=[1, 2, 3, 1],
            filter_sizes=[2, 2, 1, 1],
            output_sizes=[1, 1, 2, 1],
            strides=[1, 1],
            dilations=[1, 2],
            padding="VALID",
            data_format=data_format,
            use_gpu=use_gpu,
            err=1e-5)

  def testConv2DEmptyBackpropFilterDilation1x2(self):
    if test.is_gpu_available(cuda_only=True) or is_mkl_available:
      for (data_format, use_gpu) in GetTestConfigs():
        self._RunAndVerifyBackpropFilterDilation(
            input_sizes=[1, 2, 3, 1],
            filter_sizes=[2, 2, 1, 0],
            output_sizes=[1, 1, 2, 0],
            strides=[1, 1],
            dilations=[1, 2],
            padding="VALID",
            data_format=data_format,
            use_gpu=use_gpu,
            err=1e-5)

  def testConv2D2x2Depth3ValidBackpropFilterDilation2x2(self):
    if test.is_gpu_available(cuda_only=True) or is_mkl_available:
      for (data_format, use_gpu) in GetTestConfigs():
        self._RunAndVerifyBackpropFilterDilation(
            input_sizes=[1, 3, 4, 3],
            filter_sizes=[2, 2, 3, 3],
            output_sizes=[1, 1, 2, 3],
            strides=[1, 1],
            dilations=[2, 2],
            padding="VALID",
            data_format=data_format,
            use_gpu=use_gpu,
            err=1e-5)

  def testConv2DKernelSizeMatchesInputSizeBackpropFilterDilation2x2(self):
    if test.is_gpu_available(cuda_only=True) or is_mkl_available:
      for (data_format, use_gpu) in GetTestConfigs():
        self._RunAndVerifyBackpropFilterDilation(
            input_sizes=[1, 3, 3, 1],
            filter_sizes=[2, 2, 1, 2],
            output_sizes=[1, 1, 1, 2],
            strides=[1, 1],
            dilations=[2, 2],
            padding="VALID",
            data_format=data_format,
            use_gpu=use_gpu,
            err=1e-5)

  def testConv2D2x2Depth3ValidBackpropInputStride1x1Dilation2x1(self):
    if test.is_gpu_available(cuda_only=True) or is_mkl_available:
      for (data_format, use_gpu) in GetTestConfigs():
        self._RunAndVerifyBackpropInputDilation(
            input_sizes=[1, 3, 6, 1],
            filter_sizes=[2, 2, 1, 1],
            output_sizes=[1, 1, 5, 1],
            strides=[1, 1],
            dilations=[2, 1],
            padding="VALID",
            data_format=data_format,
            use_gpu=use_gpu,
            err=1e-5)

  def testConv2D2x2Depth1ValidBackpropInputDilation1x2(self):
    if test.is_gpu_available(cuda_only=True) or is_mkl_available:
      for (data_format, use_gpu) in GetTestConfigs():
        self._RunAndVerifyBackpropInputDilation(
            input_sizes=[1, 2, 3, 1],
            filter_sizes=[2, 2, 1, 1],
            output_sizes=[1, 1, 2, 1],
            strides=[1, 1],
            dilations=[1, 2],
            padding="VALID",
            data_format=data_format,
            use_gpu=use_gpu,
            err=1e-5)

  def testConv2DEmptyBackpropInputDilation1x2(self):
    if test.is_gpu_available(cuda_only=True) or is_mkl_available:
      for (data_format, use_gpu) in GetTestConfigs():
        self._RunAndVerifyBackpropInputDilation(
            input_sizes=[0, 2, 3, 1],
            filter_sizes=[2, 2, 1, 1],
            output_sizes=[0, 1, 2, 1],
            strides=[1, 1],
            dilations=[1, 2],
            padding="VALID",
            data_format=data_format,
            use_gpu=use_gpu,
            err=1e-5)

  def testConv2D2x2Depth3ValidBackpropInputDilation2x1(self):
    if test.is_gpu_available(cuda_only=True) or is_mkl_available:
      for (data_format, use_gpu) in GetTestConfigs():
        # The GPU version of this test is not very stable. So adjusting the
        # error threshold to 1e-4.
        self._RunAndVerifyBackpropInputDilation(
            input_sizes=[1, 3, 2, 3],
            filter_sizes=[2, 2, 3, 3],
            output_sizes=[1, 1, 2, 3],
            strides=[1, 1],
            dilations=[2, 1],
            padding="VALID",
            data_format=data_format,
            use_gpu=use_gpu,
            err=1e-4)

  def testConv2DKernelSizeMatchesInputSizeBackpropInputDilation2x2(self):
    if test.is_gpu_available(cuda_only=True) or is_mkl_available:
      for (data_format, use_gpu) in GetTestConfigs():
        self._RunAndVerifyBackpropInputDilation(
            input_sizes=[1, 3, 3, 1],
            filter_sizes=[2, 2, 1, 2],
            output_sizes=[1, 1, 1, 2],
            strides=[1, 1],
            dilations=[2, 2],
            padding="VALID",
            data_format=data_format,
            use_gpu=use_gpu,
            err=1e-5)

  # Gradient checkers
  def ConstructAndTestGradient(self, batch, input_rows, input_cols, filter_rows,
                               filter_cols, in_depth, out_depth, stride_rows,
                               stride_cols, padding, test_input, data_format,
                               use_gpu):
    input_shape = [batch, input_rows, input_cols, in_depth]
    filter_shape = [filter_rows, filter_cols, in_depth, out_depth]
    # TODO(yangke): re-factor the computation of output shape.
    if padding == "VALID":
      output_rows = (input_rows - filter_rows + stride_rows) // stride_rows
      output_cols = (input_cols - filter_cols + stride_cols) // stride_cols
    else:
      output_rows = (input_rows + stride_rows - 1) // stride_rows
      output_cols = (input_cols + stride_cols - 1) // stride_cols
    output_shape = [batch, output_rows, output_cols, out_depth]
    input_size = 1
    for x in input_shape:
      input_size *= x
    filter_size = 1
    for x in filter_shape:
      filter_size *= x
    input_data = [x * 1.0 / input_size for x in range(0, input_size)]
    filter_data = [x * 1.0 / filter_size for x in range(0, filter_size)]
    # Conv2DGrad functions are not compiled for double due to
    # a problem in the way Eigen's Conv2DGrad works for double.
    # So we disable the DOUBLE path.  We should re-enable this
    # when double support returns for CPU and/or GPU.
    for dtype in self._DtypesToTest(use_gpu=use_gpu):
      with self.test_session(use_gpu=use_gpu):
        input_tensor = constant_op.constant(
            input_data, shape=input_shape, dtype=dtype, name="input")
        filter_tensor = constant_op.constant(
            filter_data, shape=filter_shape, dtype=dtype, name="filter")
        strides = [1, stride_rows, stride_cols, 1]
        if data_format == "NCHW":
          new_input_tensor = test_util.NHWCToNCHW(input_tensor)
          strides = test_util.NHWCToNCHW(strides)
        else:
          new_input_tensor = input_tensor
        conv = nn_ops.conv2d(
            new_input_tensor,
            filter_tensor,
            strides,
            padding,
            data_format=data_format,
            name="conv")
        if data_format == "NCHW":
          conv = test_util.NCHWToNHWC(conv)
        self.assertEqual(output_shape, conv.get_shape())
        if test_input:
          jacob_t, jacob_n = gradient_checker.compute_gradient(input_tensor,
                                                               input_shape,
                                                               conv,
                                                               output_shape)
        else:
          jacob_t, jacob_n = gradient_checker.compute_gradient(filter_tensor,
                                                               filter_shape,
                                                               conv,
                                                               output_shape)
        if dtype == dtypes.float32:
          reference_jacob_t = jacob_t
          err = np.fabs(jacob_t - jacob_n).max()
        else:
          # Compare fp16 theoretical gradients to fp32 theoretical gradients,
          # since fp16 numerical gradients are too imprecise.
          err = np.fabs(jacob_t - reference_jacob_t).max()

        print("conv_2d gradient error = ", err)
        self.assertLess(err, 0.002)

  def testInputGradientValidPaddingStrideOne(self):
    for (data_format, use_gpu) in GetTestConfigs():
      self.ConstructAndTestGradient(
          batch=2,
          input_rows=5,
          input_cols=4,
          filter_rows=3,
          filter_cols=3,
          in_depth=2,
          out_depth=3,
          stride_rows=1,
          stride_cols=1,
          padding="VALID",
          test_input=True,
          data_format=data_format,
          use_gpu=use_gpu)

  def testFilterGradientValidPaddingStrideOne(self):
    for (data_format, use_gpu) in GetTestConfigs():
      self.ConstructAndTestGradient(
          batch=4,
          input_rows=6,
          input_cols=5,
          filter_rows=2,
          filter_cols=2,
          in_depth=2,
          out_depth=3,
          stride_rows=1,
          stride_cols=1,
          padding="VALID",
          test_input=False,
          data_format=data_format,
          use_gpu=use_gpu)

  def testInputGradientValidPaddingStrideTwo(self):
    for (data_format, use_gpu) in GetTestConfigs():
      self.ConstructAndTestGradient(
          batch=2,
          input_rows=4,
          input_cols=5,
          filter_rows=3,
          filter_cols=3,
          in_depth=2,
          out_depth=3,
          stride_rows=2,
          stride_cols=2,
          padding="VALID",
          test_input=True,
          data_format=data_format,
          use_gpu=use_gpu)

  def testFilterGradientValidPaddingStrideTwo(self):
    for (data_format, use_gpu) in GetTestConfigs():
      self.ConstructAndTestGradient(
          batch=4,
          input_rows=6,
          input_cols=5,
          filter_rows=2,
          filter_cols=2,
          in_depth=2,
          out_depth=3,
          stride_rows=2,
          stride_cols=2,
          padding="VALID",
          test_input=False,
          data_format=data_format,
          use_gpu=use_gpu)

  def testInputGradientValidPaddingStrideThree(self):
    for (data_format, use_gpu) in GetTestConfigs():
      self.ConstructAndTestGradient(
          batch=2,
          input_rows=7,
          input_cols=6,
          filter_rows=3,
          filter_cols=3,
          in_depth=4,
          out_depth=5,
          stride_rows=3,
          stride_cols=3,
          padding="VALID",
          test_input=True,
          data_format=data_format,
          use_gpu=use_gpu)

  def testFilterGradientValidPaddingStrideThree(self):
    for (data_format, use_gpu) in GetTestConfigs():
      self.ConstructAndTestGradient(
          batch=2,
          input_rows=8,
          input_cols=7,
          filter_rows=4,
          filter_cols=4,
          in_depth=2,
          out_depth=3,
          stride_rows=3,
          stride_cols=3,
          padding="VALID",
          test_input=False,
          data_format=data_format,
          use_gpu=use_gpu)

  def testInputGradientSamePaddingStrideOne(self):
    for (data_format, use_gpu) in GetTestConfigs():
      self.ConstructAndTestGradient(
          batch=2,
          input_rows=7,
          input_cols=6,
          filter_rows=3,
          filter_cols=3,
          in_depth=2,
          out_depth=3,
          stride_rows=1,
          stride_cols=1,
          padding="SAME",
          test_input=True,
          data_format=data_format,
          use_gpu=use_gpu)

  def testFilterGradientSamePaddingStrideOne(self):
    for (data_format, use_gpu) in GetTestConfigs():
      self.ConstructAndTestGradient(
          batch=4,
          input_rows=6,
          input_cols=5,
          filter_rows=2,
          filter_cols=2,
          in_depth=2,
          out_depth=3,
          stride_rows=1,
          stride_cols=1,
          padding="SAME",
          test_input=False,
          data_format=data_format,
          use_gpu=use_gpu)

  def testInputGradientSamePaddingStrideTwo(self):
    for (data_format, use_gpu) in GetTestConfigs():
      self.ConstructAndTestGradient(
          batch=2,
          input_rows=5,
          input_cols=4,
          filter_rows=3,
          filter_cols=3,
          in_depth=3,
          out_depth=3,
          stride_rows=2,
          stride_cols=2,
          padding="SAME",
          test_input=True,
          data_format=data_format,
          use_gpu=use_gpu)

  def testFilterGradientSamePaddingStrideTwo(self):
    for (data_format, use_gpu) in GetTestConfigs():
      self.ConstructAndTestGradient(
          batch=4,
          input_rows=6,
          input_cols=5,
          filter_rows=2,
          filter_cols=2,
          in_depth=2,
          out_depth=3,
          stride_rows=2,
          stride_cols=2,
          padding="SAME",
          test_input=False,
          data_format=data_format,
          use_gpu=use_gpu)

  def testInputGradientSamePaddingStrideThree(self):
    for (data_format, use_gpu) in GetTestConfigs():
      self.ConstructAndTestGradient(
          batch=2,
          input_rows=7,
          input_cols=6,
          filter_rows=3,
          filter_cols=3,
          in_depth=4,
          out_depth=5,
          stride_rows=3,
          stride_cols=3,
          padding="SAME",
          test_input=True,
          data_format=data_format,
          use_gpu=use_gpu)

  def testFilterGradientSamePaddingStrideThree(self):
    for (data_format, use_gpu) in GetTestConfigs():
      self.ConstructAndTestGradient(
          batch=2,
          input_rows=8,
          input_cols=7,
          filter_rows=4,
          filter_cols=4,
          in_depth=2,
          out_depth=3,
          stride_rows=3,
          stride_cols=3,
          padding="SAME",
          test_input=False,
          data_format=data_format,
          use_gpu=use_gpu)

  def testFilterGradientSamePaddingStride2x1(self):
    for (data_format, use_gpu) in GetTestConfigs():
      self.ConstructAndTestGradient(
          batch=2,
          input_rows=8,
          input_cols=7,
          filter_rows=4,
          filter_cols=4,
          in_depth=2,
          out_depth=3,
          stride_rows=2,
          stride_cols=1,
          padding="SAME",
          test_input=False,
          data_format=data_format,
          use_gpu=use_gpu)

  def testInputGradientKernelSizeMatchesInputSize(self):
    for (data_format, use_gpu) in GetTestConfigs():
      self.ConstructAndTestGradient(
          batch=2,
          input_rows=4,
          input_cols=3,
          filter_rows=4,
          filter_cols=3,
          in_depth=2,
          out_depth=3,
          stride_rows=1,
          stride_cols=1,
          padding="VALID",
          test_input=True,
          data_format=data_format,
          use_gpu=use_gpu)

  def testFilterGradientKernelSizeMatchesInputSize(self):
    for (data_format, use_gpu) in GetTestConfigs():
      self.ConstructAndTestGradient(
          batch=2,
          input_rows=4,
          input_cols=3,
          filter_rows=4,
          filter_cols=3,
          in_depth=2,
          out_depth=3,
          stride_rows=1,
          stride_cols=1,
          padding="VALID",
          test_input=False,
          data_format=data_format,
          use_gpu=use_gpu)

  def testShapeFunctionEdgeCases(self):
    # All shapes unknown.
    c1 = nn_ops.conv2d(
        array_ops.placeholder(dtypes.float32),
        array_ops.placeholder(dtypes.float32),
        strides=[1, 1, 1, 1],
        padding="SAME")
    self.assertEqual([None, None, None, None], c1.get_shape().as_list())

    # Incorrect input shape.
    with self.assertRaises(ValueError):
      nn_ops.conv2d(
          array_ops.placeholder(
              dtypes.float32, shape=[1, 3]),
          array_ops.placeholder(dtypes.float32),
          strides=[1, 1, 1, 1],
          padding="SAME")

    # Incorrect filter shape.
    with self.assertRaises(ValueError):
      nn_ops.conv2d(
          array_ops.placeholder(dtypes.float32),
          array_ops.placeholder(
              dtypes.float32, shape=[1, 3]),
          strides=[1, 1, 1, 1],
          padding="SAME")

    # Depth mismatch.
    with self.assertRaises(ValueError):
      nn_ops.conv2d(
          array_ops.placeholder(
              dtypes.float32, shape=[32, 20, 20, 3]),
          array_ops.placeholder(
              dtypes.float32, shape=[4, 4, 2, 2]),
          strides=[1, 1, 1, 1],
          padding="SAME")

  def testOpEdgeCases(self):
    with self.test_session() as sess:
      # Illegal strides.
      with self.assertRaisesRegexp(errors_impl.InvalidArgumentError,
                                   "strides in the batch and depth"):
        sess.run(
            nn_ops.conv2d(
                array_ops.placeholder(dtypes.float32),
                array_ops.placeholder(dtypes.float32),
                strides=[2, 1, 1, 1],
                padding="SAME"))
      with self.assertRaisesRegexp(errors_impl.InvalidArgumentError,
                                   "strides in the batch and depth"):
        sess.run(
            nn_ops.conv2d(
                array_ops.placeholder(dtypes.float32),
                array_ops.placeholder(dtypes.float32),
                strides=[1, 1, 1, 2],
                padding="SAME"))

      # Filter larger than input.
      with self.assertRaisesRegexp(ValueError, "Negative dimension size"):
        sess.run(
            nn_ops.conv2d(
                array_ops.placeholder(
                    dtypes.float32, shape=[32, 20, 20, 3]),
                array_ops.placeholder(
                    dtypes.float32, shape=[20, 21, 3, 2]),
                strides=[1, 1, 1, 1],
                padding="VALID"))
      with self.assertRaisesRegexp(ValueError, "Negative dimension size"):
        sess.run(
            nn_ops.conv2d(
                array_ops.placeholder(
                    dtypes.float32, shape=[32, 20, 20, 3]),
                array_ops.placeholder(
                    dtypes.float32, shape=[21, 20, 3, 2]),
                strides=[1, 1, 1, 1],
                padding="VALID"))

  def testCPUConv2DNCHWUnimplemented(self):
    if not is_mkl_available:  
      with self.test_session(use_gpu=False):
        with self.assertRaisesRegexp(errors_impl.UnimplementedError,
                                     "NHWC tensor format for now"):
          conv = self._SetupValuesForDevice(
              tensor_in_sizes=[1, 4, 4, 1],
              filter_in_sizes=[2, 2, 1, 1],
              dilations=[1, 1],
              strides=[1, 1],
              padding="VALID",
              data_format="NCHW",
              dtype=dtypes.float32,
              use_gpu=False)
          self.evaluate(conv)

<<<<<<< HEAD
  def testCPUConv2DDilatedUnimplemented(self):
    if not is_mkl_available:  
      with self.test_session(use_gpu=False):
        with self.assertRaisesRegexp(errors_impl.UnimplementedError,
                                     "dilated rate of 1 for now"):
          conv = self._SetupValuesForDevice(
              tensor_in_sizes=[1, 4, 4, 1],
              filter_in_sizes=[2, 2, 1, 1],
              dilations=[2, 1],
              strides=[1, 1],
              padding="VALID",
              data_format="NHWC",
              dtype=dtypes.float32,
              use_gpu=False)
          self.evaluate(conv)

=======
>>>>>>> f0a965f2

class DepthwiseConv2DTest(test.TestCase):

  def _VerifyValues(self, tensor_in_sizes, filter_in_sizes, stride, padding,
                    expected):
    """Verifies the output values of the convolution function.

    Args:
      tensor_in_sizes: Input tensor dimensions in
        [batch, input_rows, input_cols, input_depth].
      filter_in_sizes: Filter tensor dimensions in
        [filter_rows, filter_cols, input_depth, depth_multiplier].
      stride: Stride.
      padding: Padding type.
      expected: An array containing the expected operation outputs.
    """
    total_size_1 = 1
    total_size_2 = 1
    for s in tensor_in_sizes:
      total_size_1 *= s
    for s in filter_in_sizes:
      total_size_2 *= s
    # Initializes the input tensor with array containing incrementing
    # numbers from 1.
    x1 = [f * 1.0 for f in range(1, total_size_1 + 1)]
    x2 = [f * 1.0 for f in range(1, total_size_2 + 1)]
    with self.test_session() as sess:
      t1 = constant_op.constant(x1, shape=tensor_in_sizes)
      t1.set_shape(tensor_in_sizes)
      t2 = constant_op.constant(x2, shape=filter_in_sizes)
      conv = nn_impl.depthwise_conv2d(
          t1, t2, strides=[1, stride, stride, 1], padding=padding)
      value = sess.run(conv)
    print("value = ", value)
    self.assertArrayNear(expected, np.ravel(value), 1e-5)
    self.assertShapeEqual(value, conv)

  def testConv2D2x2Filter(self):
    # The inputs look like this (it's a 3 x 2 matrix, each of depth 2):
    #
    # [ (1.0, 2.0), (3.0,  4.0), ( 5.0,  6.0) ]
    # [ (7.0, 8.0), (9.0, 10.0), (11.0, 12.0) ]
    #  We can view this as two inputs
    #
    #  input depth 0:
    #
    #  [ 1.0,  3.0,  5.0 ]
    #  [ 7.0,  9.0, 11.0 ]
    #
    #  input depth 1:
    #
    #  [ 2.0,  4.0,  6.0 ]
    #  [ 8.0, 10.0, 12.0 ]
    #
    # The filter looks like this (it has two 2 x 2 patches, each generating 2
    # depths):
    #
    #  filter #0:
    #
    #  [ (1.0,  3.0), ( 5.0,  7.0)]
    #  [ (9.0, 11.0), (13.0, 15.0)]
    #
    #  filter #1:
    #
    #  [ ( 2.0,  4.0), ( 6.0,  8.0)]
    #  [ (10.0, 12.0), (14.0, 16.0)]
    #
    # So the outputs are:
    #
    # (position 0, 0: in_depth 0, output_depth 0 -- using filter #0)
    #  1.0 * 1.0 + 7.0 * 9.0 + 3.0 * 5.0 + 9.0 * 13.0 = 196
    # (position 0, 0: in_depth 0, output_depth 1 -- using filter #1)
    #  1.0 * 2.0 + 7.0 * 10.0 + 3.0 * 6.0 + 9.0 * 14.0 = 216
    # (position 0, 0: in_depth 1, output_depth 2 -- using filter #0)
    #  2.0 * 3.0 + 8.0 * 11.0 + 4.0 * 7.0 + 10.0 * 15.0 = 272
    # (position 0, 0: in_depth 1, output_depth 3 -- using filter #1)
    #  2.0 * 4.0 + 8.0 * 12.0 + 4.0 * 8.0 + 10.0 * 16.0 = 296
    #
    # (position 1, 0: in_depth 0, output_depth 0 -- using filter #0)
    #  3.0 * 1.0 + 9.0 * 9.0 + 5.0 * 5.0 + 11.0 * 13.0 = 252
    # (position 1, 0: in_depth 0, output_depth 1 -- using filter #1)
    #  3.0 * 2.0 + 9.0 * 10.0 + 5.0 * 6.0 + 11.0 * 14.0 = 280
    # (position 1, 0: in_depth 1, output_depth 2 -- using filter #0)
    #  4.0 * 3.0 + 10.0 * 11.0 + 6.0 * 7.0 + 12.0 * 15.0 = 344
    # (position 1, 0: in_depth 1, output_depth 3 -- using filter #1)
    #  4.0 * 4.0 + 10.0 * 12.0 + 6.0 * 8.0 + 12.0 * 16.0 = 376
    expected_output = [196, 216, 272, 296, 252, 280, 344, 376]
    self._VerifyValues(
        tensor_in_sizes=[1, 2, 3, 2],
        filter_in_sizes=[2, 2, 2, 2],
        stride=1,
        padding="VALID",
        expected=expected_output)


class SeparableConv2DTest(test.TestCase):

  def _InitValues(self, sizes):
    """Initializes values for input tensors.

    Args:
      sizes: Tensor dimensions.

    Returns:
      Tensor initialized to values.
    """
    total_size = 1
    for s in sizes:
      total_size *= s
    x = [f * 0.5 for f in range(1, total_size + 1)]
    return constant_op.constant(x, shape=sizes)

  def _VerifyValues(self,
                    tensor_in_sizes,
                    depthwise_filter_in_sizes,
                    pointwise_filter_in_sizes,
                    stride,
                    padding,
                    expected,
                    data_format="NHWC"):
    """Verifies the output values of the separable convolution function.

    Args:
      tensor_in_sizes: Input tensor dimensions.
      depthwise_filter_in_sizes: Depthwise filter tensor dimensions.
      pointwise_filter_in_sizes: Pointwise filter tensor dimensions.
      stride: Stride.
      padding: Padding type.
      expected: An array containing the expected operation outputs.
      data_format: string data format for input tensor.
    """
    with self.test_session(use_gpu=True) as sess:
      t1 = self._InitValues(tensor_in_sizes)
      f1 = self._InitValues(depthwise_filter_in_sizes)
      f1.set_shape(depthwise_filter_in_sizes)
      f2 = self._InitValues(pointwise_filter_in_sizes)

      real_t1 = t1
      strides = [1, stride, stride, 1]
      if data_format == "NCHW":
        real_t1 = array_ops.transpose(t1, [0, 3, 1, 2])
        strides = [1, 1, stride, stride]

      conv = nn_impl.separable_conv2d(
          real_t1,
          f1,
          f2,
          strides=strides,
          padding=padding,
          data_format=data_format)

      if data_format == "NCHW":
        conv = array_ops.transpose(conv, [0, 2, 3, 1])

      value = sess.run(conv)
    print("value = ", value)
    self.assertArrayNear(expected, np.ravel(value), 1e-5)
    self.assertShapeEqual(value, conv)

  def _testSeparableConv2D(self, data_format):
    # The output is the result of two convolutions:
    # First with tensor_in[1, 4, 4, 2] * filter1[2, 2, 2, 3].
    # Second with intermediate_out[1, 4, 4, 6] * filter2[1, 1, 6, 7].
    # Complexity is O(2*3*2*2 + 6*7*1*1) as opposed to O(2*7*2*2).
    expected_output = [
        6644.5, 6971.5, 7298.5, 7625.5, 7952.5, 8279.5, 8606.5, 8154.5, 8556.5,
        8958.5, 9360.5, 9762.5, 10164.5, 10566.5, 9664.5, 10141.5, 10618.5,
        11095.5, 11572.5, 12049.5, 12526.5, 4145.5, 4346.5, 4547.5, 4748.5,
        4949.5, 5150.5, 5351.5, 12684.5, 13311.5, 13938.5, 14565.5, 15192.5,
        15819.5, 16446.5, 14194.5, 14896.5, 15598.5, 16300.5, 17002.5, 17704.5,
        18406.5, 15704.5, 16481.5, 17258.5, 18035.5, 18812.5, 19589.5, 20366.5,
        6499.5, 6814.5, 7129.5, 7444.5, 7759.5, 8074.5, 8389.5, 18724.5,
        19651.5, 20578.5, 21505.5, 22432.5, 23359.5, 24286.5, 20234.5, 21236.5,
        22238.5, 23240.5, 24242.5, 25244.5, 26246.5, 21744.5, 22821.5, 23898.5,
        24975.5, 26052.5, 27129.5, 28206.5, 8853.5, 9282.5, 9711.5, 10140.5,
        10569.5, 10998.5, 11427.5, 5746.75, 6010.75, 6274.75, 6538.75, 6802.75,
        7066.75, 7330.75, 6168.75, 6452.25, 6735.75, 7019.25, 7302.75, 7586.25,
        7869.75, 6590.75, 6893.75, 7196.75, 7499.75, 7802.75, 8105.75, 8408.75,
        2036.25, 2119.5, 2202.75, 2286.0, 2369.25, 2452.5, 2535.75
    ]

    self._VerifyValues(
        tensor_in_sizes=[1, 4, 4, 2],
        depthwise_filter_in_sizes=[2, 2, 2, 3],
        pointwise_filter_in_sizes=[1, 1, 6, 7],
        stride=1,
        padding="SAME",
        expected=expected_output,
        data_format=data_format)

  def testSeparableConv2D(self):
    self._testSeparableConv2D("NHWC")

  def testSeparableConv2DNCHW(self):
    if not test.is_gpu_available():
      return
    self._testSeparableConv2D("NCHW")

  def _testSeparableConv2DEqualInputOutputDepth(self, data_format):
    # The output is the result of two convolutions:
    # First with tensor_in[1, 4, 4, 2] * filter1[2, 2, 3, 3].
    # Second with intermediate_out[1, 4, 4, 6] * filter2[1, 1, 6, 6].
    # Complexity is O(2*3*2*2 + 6*6*1*1) as opposed to O(2*6*2*2).
    expected_output = [
        5742.0, 6069.0, 6396.0, 6723.0, 7050.0, 7377.0, 7047.0, 7449.0, 7851.0,
        8253.0, 8655.0, 9057.0, 8352.0, 8829.0, 9306.0, 9783.0, 10260.0,
        10737.0, 3582.0, 3783.0, 3984.0, 4185.0, 4386.0, 4587.0, 10962.0,
        11589.0, 12216.0, 12843.0, 13470.0, 14097.0, 12267.0, 12969.0, 13671.0,
        14373.0, 15075.0, 15777.0, 13572.0, 14349.0, 15126.0, 15903.0, 16680.0,
        17457.0, 5616.0, 5931.0, 6246.0, 6561.0, 6876.0, 7191.0, 16182.0,
        17109.0, 18036.0, 18963.0, 19890.0, 20817.0, 17487.0, 18489.0, 19491.0,
        20493.0, 21495.0, 22497.0, 18792.0, 19869.0, 20946.0, 22023.0, 23100.0,
        24177.0, 7650.0, 8079.0, 8508.0, 8937.0, 9366.0, 9795.0, 4963.5, 5227.5,
        5491.5, 5755.5, 6019.5, 6283.5, 5328.0, 5611.5, 5895.0, 6178.5, 6462.0,
        6745.5, 5692.5, 5995.5, 6298.5, 6601.5, 6904.5, 7207.5, 1757.25, 1840.5,
        1923.75, 2007.0, 2090.25, 2173.5
    ]

    self._VerifyValues(
        tensor_in_sizes=[1, 4, 4, 2],
        depthwise_filter_in_sizes=[2, 2, 2, 3],
        pointwise_filter_in_sizes=[1, 1, 6, 6],
        stride=1,
        padding="SAME",
        expected=expected_output,
        data_format=data_format)

  def testSeparableConv2DEqualInputOutputDepth(self):
    self._testSeparableConv2DEqualInputOutputDepth("NHWC")

  def testSeparableConv2DEqualInputOutputDepthNCHW(self):
    if not test.is_gpu_available():
      return
    self._testSeparableConv2DEqualInputOutputDepth("NCHW")


class DeepConv2DTest(test.TestCase):

  def _CompareFwdConv2D(self, tensor_in_sizes, filter_in_sizes, conv_strides,
                        padding):
    """Verifies that DeepConv2D and Conv2D produce the same values.

    Args:
      tensor_in_sizes: Input tensor dimensions in
        [batch, input_rows, input_cols, input_depth].
      filter_in_sizes: Filter tensor dimensions in
        [kernel_rows, kernel_cols, input_depth, output_depth].
      conv_strides: [row_stride, col_stride] for the convolution;
      padding: Padding type.
    """
    x1 = np.random.rand(*tensor_in_sizes).astype(np.float32)
    x2 = np.random.rand(*filter_in_sizes).astype(np.float32)

    with self.test_session(use_gpu=False) as sess:
      t1 = constant_op.constant(x1, shape=tensor_in_sizes)
      t2 = constant_op.constant(x2, shape=filter_in_sizes)
      strides = [1] + conv_strides + [1]

      conv = nn_ops.conv2d(t1, t2, strides=strides, padding=padding)

      os.environ["TF_USE_DEEP_CONV2D"] = "0"
      values_expect = sess.run([conv])

      os.environ["TF_USE_DEEP_CONV2D"] = "1"
      values_test = sess.run([conv])

      self.assertAllClose(values_expect, values_test, rtol=1e-5, atol=1e-5)

  def _RunTestCases(self, conv_strides, padding):
    input_sizes = [[5, 5, 5, 1248], [3, 17, 17, 192], [2, 35, 35, 288],
                   [2, 6, 8, 517], [2, 7, 4, 81], [3, 11, 3, 77]]
    filter_sizes = [[3, 3, 1248, 128], [3, 3, 192, 192], [3, 3, 288, 384],
                    [3, 3, 517, 64], [3, 3, 81, 77], [3, 3, 77, 181]]
    for input_shape, filter_shape in zip(input_sizes, filter_sizes):
      self._CompareFwdConv2D(input_shape, filter_shape, conv_strides, padding)

  def testConv2D3x3FilterStride1x1Valid(self):
    self._RunTestCases([1, 1], "VALID")

  def testConv2D3x3FilterStride1x1Same(self):
    self._RunTestCases([1, 1], "SAME")


class Conv2DBenchmark(test.Benchmark):

  def benchmarkGPUConvStackFirst(self):
    # Benchmark the first iteration of a conv-net with many identical conv
    # operations.
    if not test.is_gpu_available():
      return

    with ops.Graph().as_default(), session_lib.Session() as session:
      batch_size = 1
      timesteps = 600
      features = 1

      inputs = random_ops.random_uniform(
          [batch_size, 1, timesteps, features], seed=1234)
      num_outputs_list = [512] * 40 + [1]
      kernel_w = 3
      x = inputs
      for num_outputs in num_outputs_list:
        x = layers.convolution2d(x, num_outputs, [1, kernel_w])
      outputs = x

      variables.global_variables_initializer().run()
      num_iterations = 4
      for iter_index in xrange(num_iterations):
        start = time.time()
        session.run(outputs)
        wall_time = time.time() - start
        self.report_benchmark(
            name="conv_stack_iter_%d" % iter_index, wall_time=wall_time)
        print("conv_stack_iter_%d: %.4f" % (iter_index, wall_time))


def GetInceptionFwdTest(input_size, filter_size, stride, padding,
                        gpu_only=False):

  def Test(self):
    if gpu_only and not test.is_gpu_available():
      tf_logging.info("Skipping InceptionFwd %s", (input_size, filter_size,
                                                   stride, padding))
      return
    tf_logging.info("Testing InceptionFwd %s", (input_size, filter_size, stride,
                                                padding))
    self._CompareFwdValues(input_size, filter_size, [stride, stride], padding)

  return Test


def GetInceptionFwdDilatedConvTest(input_size, filter_size, stride, padding):

  def Test(self):
    if stride == 1:
      tf_logging.info("Testing InceptionFwd with dilations %s",
                      (input_size, filter_size, stride, padding))
      self._VerifyDilatedConvValues(
          tensor_in_sizes=input_size,
          filter_in_sizes=filter_size,
          strides=[stride, stride],
          dilations=[2, 2],
          padding=padding)

  return Test


def GetInceptionBackInputTest(input_size, filter_size, output_size, stride,
                              padding,
                              gpu_only=False):

  def Test(self):
    if gpu_only and not test.is_gpu_available():
      tf_logging.info("Skipping InceptionBackInput %s",
                      (input_size, filter_size, output_size, stride, padding))
      return
    tf_logging.info("Testing InceptionBackInput %s",
                    (input_size, filter_size, output_size, stride, padding))
    self._CompareBackpropInput(input_size, filter_size, output_size,
                               [stride, stride], padding)

  return Test


def GetInceptionBackFilterTest(input_size, filter_size, output_size, strides,
                               padding, gpu_only=False):

  def Test(self):
    if gpu_only and not test.is_gpu_available():
      tf_logging.info("Skipping InceptionBackFilter %s",
                      (input_size, filter_size, output_size, strides, padding))
      return
    tf_logging.info("Testing InceptionBackFilter %s",
                    (input_size, filter_size, output_size, strides, padding))
    self._CompareBackFilter(input_size, filter_size, output_size, strides,
                            padding)

  return Test


if __name__ == "__main__":
  for index, (input_size_, filter_size_, output_size_, stride_,
              padding_) in enumerate(GetShrunkInceptionShapes()):
    setattr(Conv2DTest, "testInceptionFwd_" + str(index),
            test_util.run_in_graph_and_eager_modes()(
                GetInceptionFwdTest(input_size_, filter_size_, stride_,
                                    padding_)))
    setattr(
        Conv2DTest, "testInceptionFwdDilatedConv_" + str(index),
        test_util.run_in_graph_and_eager_modes()(GetInceptionFwdDilatedConvTest(
            input_size_, filter_size_, stride_, padding_)))
    setattr(Conv2DTest, "testInceptionBackInput_" + str(index),
            test_util.run_in_graph_and_eager_modes()(
                GetInceptionBackInputTest(input_size_, filter_size_,
                                          output_size_, stride_, padding_)))
    setattr(Conv2DTest, "testInceptionBackFilter_" + str(index),
            test_util.run_in_graph_and_eager_modes()(
                GetInceptionBackFilterTest(input_size_, filter_size_,
                                           output_size_, [stride_, stride_],
                                           padding_)))

  # TODO(b/35359731)
  # Fwd, BckInput, and BackFilter to test that for certain input parameter
  # set, winograd nonfused algorithm will be excluded from conv autotune. If
  # in such case, winograd nonfused algorithm is added as one option of the
  # conv autotune, and cuDNN version is smaller than 7, the following tests
  # will fail.
  ishape = [1, 400, 400, 1]
  fshape = [1, 1, 1, 256]
  oshape = [1, 400, 400, 256]
  setattr(Conv2DTest, "testInceptionFwd_No_Winograd_Nonfused",
          test_util.run_in_graph_and_eager_modes()(
              GetInceptionFwdTest(ishape, fshape, 1, "SAME", gpu_only=True)))
  setattr(Conv2DTest, "testInceptionFwdDilatedConv_No_Winograd_Nonfused",
          test_util.run_in_graph_and_eager_modes()(
              GetInceptionFwdDilatedConvTest(ishape, fshape, 1, "SAME")))
  setattr(Conv2DTest, "testInceptionBackInput_No_Winograd_Nonfused",
          test_util.run_in_graph_and_eager_modes()(
              GetInceptionBackInputTest(ishape, fshape, oshape, 1, "SAME",
                                        gpu_only=True)))
  setattr(Conv2DTest, "testInceptionBackFilter_No_Winograd_Nonfused",
          test_util.run_in_graph_and_eager_modes()(
              GetInceptionBackFilterTest(ishape, fshape, oshape, [1, 1], "SAME",
                                         gpu_only=True)))
  test.main()<|MERGE_RESOLUTION|>--- conflicted
+++ resolved
@@ -1532,25 +1532,6 @@
               use_gpu=False)
           self.evaluate(conv)
 
-<<<<<<< HEAD
-  def testCPUConv2DDilatedUnimplemented(self):
-    if not is_mkl_available:  
-      with self.test_session(use_gpu=False):
-        with self.assertRaisesRegexp(errors_impl.UnimplementedError,
-                                     "dilated rate of 1 for now"):
-          conv = self._SetupValuesForDevice(
-              tensor_in_sizes=[1, 4, 4, 1],
-              filter_in_sizes=[2, 2, 1, 1],
-              dilations=[2, 1],
-              strides=[1, 1],
-              padding="VALID",
-              data_format="NHWC",
-              dtype=dtypes.float32,
-              use_gpu=False)
-          self.evaluate(conv)
-
-=======
->>>>>>> f0a965f2
 
 class DepthwiseConv2DTest(test.TestCase):
 
