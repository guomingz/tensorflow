--- conflicted
+++ resolved
@@ -14,23 +14,14 @@
   if tf_repo_name:
     print("tf_repo_name was specified to tf_workspace but is no longer used and will be removed in the future.")
 
-<<<<<<< HEAD
-=======
-  # These lines need to be changed when updating Eigen. They are parsed from
-  # this file by the cmake and make builds to determine the eigen version and
-  # hash.
-  eigen_version = "b28c9f04a3de"
-  eigen_sha256 = "0a7ce20a0586e6f8157f5ccf8d7a065de2619b1097e58555681c27346c7bebaf"
-
->>>>>>> a5a1503c
   native.new_http_archive(
       name = "eigen_archive",
       urls = [
-          "http://bazel-mirror.storage.googleapis.com/bitbucket.org/eigen/eigen/get/59243d1aec47.tar.gz",
-          "https://bitbucket.org/eigen/eigen/get/59243d1aec47.tar.gz",
-      ],
-      sha256 = "065dafb7ddd920ce5f70244920f3db12477c0a28e7bacfd5e02a45bfc38c199f",
-      strip_prefix = "eigen-eigen-59243d1aec47",
+          "http://bazel-mirror.storage.googleapis.com/bitbucket.org/eigen/eigen/get/b28c9f04a3de.tar.gz",
+          "https://bitbucket.org/eigen/eigen/get/b28c9f04a3de.tar.gz",
+      ],
+      sha256 = "0a7ce20a0586e6f8157f5ccf8d7a065de2619b1097e58555681c27346c7bebaf",
+      strip_prefix = "eigen-eigen-b28c9f04a3de",
       build_file = str(Label("//:eigen.BUILD")),
   )
 
