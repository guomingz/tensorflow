# TensorFlow external dependencies that can be loaded in WORKSPACE files.

load("//third_party/gpus:cuda_configure.bzl", "cuda_configure")
load("//third_party/tensorrt:tensorrt_configure.bzl", "tensorrt_configure")
load("//third_party:nccl/nccl_configure.bzl", "nccl_configure")
load("//third_party/mkl:build_defs.bzl", "mkl_repository")
load("//third_party/git:git_configure.bzl", "git_configure")
load("//third_party/py:python_configure.bzl", "python_configure")

load("//third_party/sycl:sycl_configure.bzl", "sycl_configure")
load("//third_party/toolchains/clang6:repo.bzl", "clang6_configure")
load("//third_party/toolchains/cpus/arm:arm_compiler_configure.bzl", "arm_compiler_configure")
load("//third_party:repo.bzl", "tf_http_archive")
load("//third_party/clang_toolchain:cc_configure_clang.bzl", "cc_download_clang_toolchain")
load("@io_bazel_rules_closure//closure/private:java_import_external.bzl", "java_import_external")
load("@io_bazel_rules_closure//closure:defs.bzl", "filegroup_external")
load("//tensorflow/tools/def_file_filter:def_file_filter_configure.bzl",
     "def_file_filter_configure")


# Sanitize a dependency so that it works correctly from code that includes
# TensorFlow as a submodule.
def clean_dep(dep):
  return str(Label(dep))

# If TensorFlow is linked as a submodule.
# path_prefix is no longer used.
# tf_repo_name is thought to be under consideration.
def tf_workspace(path_prefix="", tf_repo_name=""):
  # Note that we check the minimum bazel version in WORKSPACE.
  clang6_configure(name="local_config_clang6")
  cc_download_clang_toolchain(name="local_config_download_clang")
  cuda_configure(name="local_config_cuda")
  tensorrt_configure(name="local_config_tensorrt")
  nccl_configure(name="local_config_nccl")
  git_configure(name="local_config_git")
  sycl_configure(name="local_config_sycl")
  python_configure(name="local_config_python")

  # For windows bazel build
  # TODO: Remove def file filter when TensorFlow can export symbols properly on Windows.
  def_file_filter_configure(name = "local_config_def_file_filter")

  # Point //external/local_config_arm_compiler to //external/arm_compiler
  arm_compiler_configure(
      name="local_config_arm_compiler",
      remote_config_repo="../arm_compiler",
      build_file = clean_dep("//third_party/toolchains/cpus/arm:BUILD"))

  mkl_repository(
      name = "mkl_linux",
      urls = [
          "https://mirror.bazel.build/github.com/intel/mkl-dnn/releases/download/v0.14/mklml_lnx_2018.0.3.20180406.tgz",
          "https://github.com/intel/mkl-dnn/releases/download/v0.14/mklml_lnx_2018.0.3.20180406.tgz"
      ],
      sha256 = "d2305244fdc9b87db7426ed4496e87a4b3977ad3374d73b8000e8b7a5b7aa725",
      strip_prefix = "mklml_lnx_2018.0.3.20180406",
      build_file = clean_dep("//third_party/mkl:mkl.BUILD")
  )
  mkl_repository(
      name = "mkl_windows",
      urls = [
          "https://mirror.bazel.build/github.com/intel/mkl-dnn/releases/download/v0.14/mklml_win_2018.0.3.20180406.zip",
          "https://github.com/intel/mkl-dnn/releases/download/v0.14/mklml_win_2018.0.3.20180406.zip"
      ],
      sha256 = "a584a5bf1c8d2ad70b90d12b52652030e9a338217719064fdb84b7ad0d693694",
      strip_prefix = "mklml_win_2018.0.3.20180406",
      build_file = clean_dep("//third_party/mkl:mkl.BUILD")
  )
  mkl_repository(
      name = "mkl_darwin",
      urls = [
          "https://mirror.bazel.build/github.com/intel/mkl-dnn/releases/download/v0.14/mklml_mac_2018.0.3.20180406.tgz",
          "https://github.com/intel/mkl-dnn/releases/download/v0.14/mklml_mac_2018.0.3.20180406.tgz"
      ],
      sha256 = "094e3dfd61c816136dc8d12a45cc611ce26c5f4828176a3644cd0b0efa15a25b",
      strip_prefix = "mklml_mac_2018.0.3.20180406",
      build_file = clean_dep("//third_party/mkl:mkl.BUILD")
  )

  if path_prefix:
    print("path_prefix was specified to tf_workspace but is no longer used " +
          "and will be removed in the future.")

  tf_http_archive(
      name = "mkl_dnn",
      urls = [
          "https://mirror.bazel.build/github.com/intel/mkl-dnn/archive/v0.14.tar.gz",
          "https://github.com/intel/mkl-dnn/archive/v0.14.tar.gz",
      ],
      sha256 = "efebc53882856afec86457a2da644693f5d59c68772d41d640d6b60a8efc4eb0",
      strip_prefix = "mkl-dnn-0.14",
      build_file = clean_dep("//third_party/mkl_dnn:mkldnn.BUILD"),
  )

  tf_http_archive(
      name = "com_google_absl",
      urls = [
          "https://mirror.bazel.build/github.com/abseil/abseil-cpp/archive/9613678332c976568272c8f4a78631a29159271d.tar.gz",
          "https://github.com/abseil/abseil-cpp/archive/9613678332c976568272c8f4a78631a29159271d.tar.gz",
      ],
     sha256 = "1273a1434ced93bc3e703a48c5dced058c95e995c8c009e9bdcb24a69e2180e9",
     strip_prefix = "abseil-cpp-9613678332c976568272c8f4a78631a29159271d",
     build_file = clean_dep("//third_party:com_google_absl.BUILD"),
  )

  tf_http_archive(
      name = "eigen_archive",
      urls = [
          "https://mirror.bazel.build/bitbucket.org/eigen/eigen/get/fd6845384b86.tar.gz",
          "https://bitbucket.org/eigen/eigen/get/fd6845384b86.tar.gz",
      ],
      sha256 = "d956415d784fa4e42b6a2a45c32556d6aec9d0a3d8ef48baee2522ab762556a9",
      strip_prefix = "eigen-eigen-fd6845384b86",
      build_file = clean_dep("//third_party:eigen.BUILD"),
  )

  tf_http_archive(
      name = "arm_compiler",
      sha256 = "970285762565c7890c6c087d262b0a18286e7d0384f13a37786d8521773bc969",
      strip_prefix = "tools-0e906ebc527eab1cdbf7adabff5b474da9562e9f/arm-bcm2708/arm-rpi-4.9.3-linux-gnueabihf",
      urls = [
          "https://mirror.bazel.build/github.com/raspberrypi/tools/archive/0e906ebc527eab1cdbf7adabff5b474da9562e9f.tar.gz",
          # Please uncomment me, when the next upgrade happens. Then
          # remove the whitelist entry in third_party/repo.bzl.
          # "https://github.com/raspberrypi/tools/archive/0e906ebc527eab1cdbf7adabff5b474da9562e9f.tar.gz",
      ],
      build_file = clean_dep("//:arm_compiler.BUILD"),
  )

  tf_http_archive(
      name = "libxsmm_archive",
      urls = [
          "https://mirror.bazel.build/github.com/hfp/libxsmm/archive/1.9.tar.gz",
          "https://github.com/hfp/libxsmm/archive/1.9.tar.gz",
      ],
      sha256 = "cd8532021352b4a0290d209f7f9bfd7c2411e08286a893af3577a43457287bfa",
      strip_prefix = "libxsmm-1.9",
      build_file = clean_dep("//third_party:libxsmm.BUILD"),
  )

  tf_http_archive(
      name = "ortools_archive",
      urls = [
          "https://mirror.bazel.build/github.com/google/or-tools/archive/v6.7.2.tar.gz",
          "https://github.com/google/or-tools/archive/v6.7.2.tar.gz",
      ],
      sha256 = "d025a95f78b5fc5eaa4da5f395f23d11c23cf7dbd5069f1f627f002de87b86b9",
      strip_prefix = "or-tools-6.7.2/src",
      build_file = clean_dep("//third_party:ortools.BUILD"),
  )

  tf_http_archive(
      name = "com_googlesource_code_re2",
      urls = [
          "https://mirror.bazel.build/github.com/google/re2/archive/2018-04-01.tar.gz",
          "https://github.com/google/re2/archive/2018-04-01.tar.gz",

      ],
      sha256 = "2f945446b71336e7f5a2bcace1abcf0b23fbba368266c6a1be33de3de3b3c912",
      strip_prefix = "re2-2018-04-01",
<<<<<<< HEAD
=======
  )

  tf_http_archive(
      name = "com_github_googlecloudplatform_google_cloud_cpp",
      urls = [
          "https://mirror.bazel.build/github.com/GoogleCloudPlatform/google-cloud-cpp/archive/f9ff105957965bcf87f7cb9a93e951c3d08d1734.tar.gz",
          "https://github.com/GoogleCloudPlatform/google-cloud-cpp/archive/f9ff105957965bcf87f7cb9a93e951c3d08d1734.tar.gz",
      ],
      sha256 = "edb347aae9869ffdcf8df6288335bcc535fec46da946b385c16968e96a74b208",
      strip_prefix = "google-cloud-cpp-f9ff105957965bcf87f7cb9a93e951c3d08d1734",
  )

  tf_http_archive(
      name = "com_github_googleapis_googleapis",
      urls = [
          "https://mirror.bazel.build/github.com/googleapis/googleapis/archive/f81082ea1e2f85c43649bee26e0d9871d4b41cdb.zip",
          "https://github.com/googleapis/googleapis/archive/f81082ea1e2f85c43649bee26e0d9871d4b41cdb.zip",
      ],
      sha256 = "824870d87a176f26bcef663e92051f532fac756d1a06b404055dc078425f4378",
      strip_prefix="googleapis-f81082ea1e2f85c43649bee26e0d9871d4b41cdb",
      build_file = clean_dep("//third_party:googleapis.BUILD"),
>>>>>>> 79dab9ce
  )

  tf_http_archive(
      name = "gemmlowp",
      urls = [
          "https://mirror.bazel.build/github.com/google/gemmlowp/archive/38ebac7b059e84692f53e5938f97a9943c120d98.zip",
          "https://github.com/google/gemmlowp/archive/38ebac7b059e84692f53e5938f97a9943c120d98.zip",
      ],
      sha256 = "b87faa7294dfcc5d678f22a59d2c01ca94ea1e2a3b488c38a95a67889ed0a658",
      strip_prefix = "gemmlowp-38ebac7b059e84692f53e5938f97a9943c120d98",
  )

  tf_http_archive(
      name = "farmhash_archive",
      urls = [
          "https://mirror.bazel.build/github.com/google/farmhash/archive/816a4ae622e964763ca0862d9dbd19324a1eaf45.tar.gz",
          "https://github.com/google/farmhash/archive/816a4ae622e964763ca0862d9dbd19324a1eaf45.tar.gz",
      ],
      sha256 = "6560547c63e4af82b0f202cb710ceabb3f21347a4b996db565a411da5b17aba0",
      strip_prefix = "farmhash-816a4ae622e964763ca0862d9dbd19324a1eaf45",
      build_file = clean_dep("//third_party:farmhash.BUILD"),
  )

  tf_http_archive(
      name = "highwayhash",
      urls = [
          "http://mirror.bazel.build/github.com/google/highwayhash/archive/fd3d9af80465e4383162e4a7c5e2f406e82dd968.tar.gz",
          "https://github.com/google/highwayhash/archive/fd3d9af80465e4383162e4a7c5e2f406e82dd968.tar.gz",
      ],
      sha256 = "9c3e0e87d581feeb0c18d814d98f170ff23e62967a2bd6855847f0b2fe598a37",
      strip_prefix = "highwayhash-fd3d9af80465e4383162e4a7c5e2f406e82dd968",
      build_file = clean_dep("//third_party:highwayhash.BUILD"),
  )

  tf_http_archive(
      name = "nasm",
      urls = [
          "https://mirror.bazel.build/www.nasm.us/pub/nasm/releasebuilds/2.12.02/nasm-2.12.02.tar.bz2",
          "http://pkgs.fedoraproject.org/repo/pkgs/nasm/nasm-2.12.02.tar.bz2/d15843c3fb7db39af80571ee27ec6fad/nasm-2.12.02.tar.bz2",
          "http://www.nasm.us/pub/nasm/releasebuilds/2.12.02/nasm-2.12.02.tar.bz2",
      ],
      sha256 = "00b0891c678c065446ca59bcee64719d0096d54d6886e6e472aeee2e170ae324",
      strip_prefix = "nasm-2.12.02",
      build_file = clean_dep("//third_party:nasm.BUILD"),
  )

  tf_http_archive(
      name = "jpeg",
      urls = [
          "https://mirror.bazel.build/github.com/libjpeg-turbo/libjpeg-turbo/archive/1.5.3.tar.gz",
          "https://github.com/libjpeg-turbo/libjpeg-turbo/archive/1.5.3.tar.gz",
      ],
      sha256 = "1a17020f859cb12711175a67eab5c71fc1904e04b587046218e36106e07eabde",
      strip_prefix = "libjpeg-turbo-1.5.3",
      build_file = clean_dep("//third_party/jpeg:jpeg.BUILD"),
  )

  tf_http_archive(
      name = "png_archive",
      urls = [
          "https://mirror.bazel.build/github.com/glennrp/libpng/archive/v1.6.34.tar.gz",
          "https://github.com/glennrp/libpng/archive/v1.6.34.tar.gz",
      ],
      sha256 = "e45ce5f68b1d80e2cb9a2b601605b374bdf51e1798ef1c2c2bd62131dfcf9eef",
      strip_prefix = "libpng-1.6.34",
      build_file = clean_dep("//third_party:png.BUILD"),
      patch_file = clean_dep("//third_party:png_fix_rpi.patch"),
  )

  tf_http_archive(
      name = "org_sqlite",
      urls = [
          "https://mirror.bazel.build/www.sqlite.org/2018/sqlite-amalgamation-3240000.zip",
          "https://www.sqlite.org/2018/sqlite-amalgamation-3240000.zip",
      ],
      sha256 = "ad68c1216c3a474cf360c7581a4001e952515b3649342100f2d7ca7c8e313da6",
      strip_prefix = "sqlite-amalgamation-3240000",
      build_file = clean_dep("//third_party:sqlite.BUILD"),
  )

  tf_http_archive(
      name = "gif_archive",
      urls = [
          "https://mirror.bazel.build/ufpr.dl.sourceforge.net/project/giflib/giflib-5.1.4.tar.gz",
          "http://pilotfiber.dl.sourceforge.net/project/giflib/giflib-5.1.4.tar.gz",
      ],
      sha256 = "34a7377ba834397db019e8eb122e551a49c98f49df75ec3fcc92b9a794a4f6d1",
      strip_prefix = "giflib-5.1.4",
      build_file = clean_dep("//third_party:gif.BUILD"),
  )

  tf_http_archive(
      name = "six_archive",
      urls = [
          "https://mirror.bazel.build/pypi.python.org/packages/source/s/six/six-1.10.0.tar.gz",
          "https://pypi.python.org/packages/source/s/six/six-1.10.0.tar.gz",
      ],
      sha256 = "105f8d68616f8248e24bf0e9372ef04d3cc10104f1980f54d57b2ce73a5ad56a",
      strip_prefix = "six-1.10.0",
      build_file = clean_dep("//third_party:six.BUILD"),
  )

  tf_http_archive(
      name = "astor_archive",
      urls = [
          "https://mirror.bazel.build/pypi.python.org/packages/d8/be/c4276b3199ec3feee2a88bc64810fbea8f26d961e0a4cd9c68387a9f35de/astor-0.6.2.tar.gz",
          "https://pypi.python.org/packages/d8/be/c4276b3199ec3feee2a88bc64810fbea8f26d961e0a4cd9c68387a9f35de/astor-0.6.2.tar.gz",
      ],
      sha256 = "ff6d2e2962d834acb125cc4dcc80c54a8c17c253f4cc9d9c43b5102a560bb75d",
      strip_prefix = "astor-0.6.2",
      build_file = clean_dep("//third_party:astor.BUILD"),
  )

  tf_http_archive(
      name = "gast_archive",
      urls = [
          "https://mirror.bazel.build/pypi.python.org/packages/5c/78/ff794fcae2ce8aa6323e789d1f8b3b7765f601e7702726f430e814822b96/gast-0.2.0.tar.gz",
          "https://pypi.python.org/packages/5c/78/ff794fcae2ce8aa6323e789d1f8b3b7765f601e7702726f430e814822b96/gast-0.2.0.tar.gz",
      ],
      sha256 = "7068908321ecd2774f145193c4b34a11305bd104b4551b09273dfd1d6a374930",
      strip_prefix = "gast-0.2.0",
      build_file = clean_dep("//third_party:gast.BUILD"),
  )

  tf_http_archive(
      name = "termcolor_archive",
      urls = [
          "https://mirror.bazel.build/pypi.python.org/packages/8a/48/a76be51647d0eb9f10e2a4511bf3ffb8cc1e6b14e9e4fab46173aa79f981/termcolor-1.1.0.tar.gz",
          "https://pypi.python.org/packages/8a/48/a76be51647d0eb9f10e2a4511bf3ffb8cc1e6b14e9e4fab46173aa79f981/termcolor-1.1.0.tar.gz",
      ],
      sha256 = "1d6d69ce66211143803fbc56652b41d73b4a400a2891d7bf7a1cdf4c02de613b",
      strip_prefix = "termcolor-1.1.0",
      build_file = clean_dep("//third_party:termcolor.BUILD"),
  )

  tf_http_archive(
      name = "absl_py",
      urls = [
          "https://mirror.bazel.build/github.com/abseil/abseil-py/archive/pypi-v0.2.2.tar.gz",
          "https://github.com/abseil/abseil-py/archive/pypi-v0.2.2.tar.gz",
      ],
      sha256 = "95160f778a62c7a60ddeadc7bf2d83f85a23a27359814aca12cf949e896fa82c",
      strip_prefix = "abseil-py-pypi-v0.2.2",
  )

  tf_http_archive(
      name = "org_python_pypi_backports_weakref",
      urls = [
          "https://mirror.bazel.build/pypi.python.org/packages/bc/cc/3cdb0a02e7e96f6c70bd971bc8a90b8463fda83e264fa9c5c1c98ceabd81/backports.weakref-1.0rc1.tar.gz",
          "https://pypi.python.org/packages/bc/cc/3cdb0a02e7e96f6c70bd971bc8a90b8463fda83e264fa9c5c1c98ceabd81/backports.weakref-1.0rc1.tar.gz",
      ],
      sha256 = "8813bf712a66b3d8b85dc289e1104ed220f1878cf981e2fe756dfaabe9a82892",
      strip_prefix = "backports.weakref-1.0rc1/src",
      build_file = clean_dep("//third_party:backports_weakref.BUILD"),
  )

  filegroup_external(
      name = "org_python_license",
      licenses = ["notice"],  # Python 2.0
      sha256_urls = {
          "b5556e921715ddb9242c076cae3963f483aa47266c5e37ea4c187f77cc79501c": [
              "https://mirror.bazel.build/docs.python.org/2.7/_sources/license.txt",
              "https://docs.python.org/2.7/_sources/license.txt",
          ],
      },
  )

  tf_http_archive(
      name = "protobuf_archive",
      urls = [
          "https://mirror.bazel.build/github.com/google/protobuf/archive/v3.6.0.tar.gz",
          "https://github.com/google/protobuf/archive/v3.6.0.tar.gz",
      ],
      sha256 = "50a5753995b3142627ac55cfd496cebc418a2e575ca0236e29033c67bd5665f4",
      strip_prefix = "protobuf-3.6.0",
  )

  # We need to import the protobuf library under the names com_google_protobuf
  # and com_google_protobuf_cc to enable proto_library support in bazel.
  # Unfortunately there is no way to alias http_archives at the moment.
  tf_http_archive(
      name = "com_google_protobuf",
      urls = [
          "https://mirror.bazel.build/github.com/google/protobuf/archive/v3.6.0.tar.gz",
          "https://github.com/google/protobuf/archive/v3.6.0.tar.gz",
      ],
      sha256 = "50a5753995b3142627ac55cfd496cebc418a2e575ca0236e29033c67bd5665f4",
      strip_prefix = "protobuf-3.6.0",
  )

  tf_http_archive(
      name = "com_google_protobuf_cc",
      urls = [
          "https://mirror.bazel.build/github.com/google/protobuf/archive/v3.6.0.tar.gz",
          "https://github.com/google/protobuf/archive/v3.6.0.tar.gz",
      ],
      sha256 = "50a5753995b3142627ac55cfd496cebc418a2e575ca0236e29033c67bd5665f4",
      strip_prefix = "protobuf-3.6.0",
  )

  tf_http_archive(
      name = "nsync",
      urls = [
          "https://mirror.bazel.build/github.com/google/nsync/archive/1.20.0.tar.gz",
          "https://github.com/google/nsync/archive/1.20.0.tar.gz",
      ],
      sha256 = "0c1b03962b2f8450f21e74a5a46116bf2d6009a807c57eb4207e974a8c4bb7dd",
      strip_prefix = "nsync-1.20.0",
  )

  tf_http_archive(
      name = "com_google_googletest",
      urls = [
          "https://mirror.bazel.build/github.com/google/googletest/archive/9816b96a6ddc0430671693df90192bbee57108b6.zip",
          "https://github.com/google/googletest/archive/9816b96a6ddc0430671693df90192bbee57108b6.zip",
      ],
      sha256 = "9cbca84c4256bed17df2c8f4d00c912c19d247c11c9ba6647cd6dd5b5c996b8d",
      strip_prefix = "googletest-9816b96a6ddc0430671693df90192bbee57108b6",
  )

  tf_http_archive(
      name = "com_github_gflags_gflags",
      urls = [
          "https://mirror.bazel.build/github.com/gflags/gflags/archive/f8a0efe03aa69b3336d8e228b37d4ccb17324b88.tar.gz",
          "https://github.com/gflags/gflags/archive/f8a0efe03aa69b3336d8e228b37d4ccb17324b88.tar.gz",
      ],
      sha256 = "4d222fab8f1ede4709cdff417d15a1336f862d7334a81abf76d09c15ecf9acd1",
      strip_prefix = "gflags-f8a0efe03aa69b3336d8e228b37d4ccb17324b88",
  )

  tf_http_archive(
      name = "pcre",
      sha256 = "69acbc2fbdefb955d42a4c606dfde800c2885711d2979e356c0636efde9ec3b5",
      urls = [
          "https://mirror.bazel.build/ftp.exim.org/pub/pcre/pcre-8.42.tar.gz",
          "http://ftp.exim.org/pub/pcre/pcre-8.42.tar.gz",
      ],
      strip_prefix = "pcre-8.42",
      build_file = clean_dep("//third_party:pcre.BUILD"),
  )

  tf_http_archive(
      name = "swig",
      sha256 = "58a475dbbd4a4d7075e5fe86d4e54c9edde39847cdb96a3053d87cb64a23a453",
      urls = [
          "https://mirror.bazel.build/ufpr.dl.sourceforge.net/project/swig/swig/swig-3.0.8/swig-3.0.8.tar.gz",
          "http://ufpr.dl.sourceforge.net/project/swig/swig/swig-3.0.8/swig-3.0.8.tar.gz",
          "http://pilotfiber.dl.sourceforge.net/project/swig/swig/swig-3.0.8/swig-3.0.8.tar.gz",
      ],
      strip_prefix = "swig-3.0.8",
      build_file = clean_dep("//third_party:swig.BUILD"),
  )

  tf_http_archive(
      name = "curl",
      sha256 = "e9c37986337743f37fd14fe8737f246e97aec94b39d1b71e8a5973f72a9fc4f5",
      urls = [
          "https://mirror.bazel.build/curl.haxx.se/download/curl-7.60.0.tar.gz",
          "https://curl.haxx.se/download/curl-7.60.0.tar.gz",
      ],
      strip_prefix = "curl-7.60.0",
      build_file = clean_dep("//third_party:curl.BUILD"),
  )

  tf_http_archive(
      name = "grpc",
      urls = [
          "https://mirror.bazel.build/github.com/grpc/grpc/archive/v1.12.1.tar.gz",
          "https://github.com/grpc/grpc/archive/v1.12.1.tar.gz",
      ],
      sha256 = "f6afbfafa8e7b524727d1ff37ff22fe9c3dcca07bd864e7a9d1efabf1d15d13c",
      strip_prefix = "grpc-1.12.1",
  )


  tf_http_archive(
      name = "linenoise",
      sha256 = "7f51f45887a3d31b4ce4fa5965210a5e64637ceac12720cfce7954d6a2e812f7",
      urls = [
          "https://mirror.bazel.build/github.com/antirez/linenoise/archive/c894b9e59f02203dbe4e2be657572cf88c4230c3.tar.gz",
          "https://github.com/antirez/linenoise/archive/c894b9e59f02203dbe4e2be657572cf88c4230c3.tar.gz",
      ],
      strip_prefix = "linenoise-c894b9e59f02203dbe4e2be657572cf88c4230c3",
      build_file = clean_dep("//third_party:linenoise.BUILD"),
  )

  # TODO(phawkins): currently, this rule uses an unofficial LLVM mirror.
  # Switch to an official source of snapshots if/when possible.
  tf_http_archive(
      name = "llvm",
      urls = [
          "https://mirror.bazel.build/github.com/llvm-mirror/llvm/archive/fe1e7736763a8577ac081eca525e05d3b52de414.tar.gz",
	  "https://github.com/llvm-mirror/llvm/archive/fe1e7736763a8577ac081eca525e05d3b52de414.tar.gz",
      ],
      sha256 = "77b9a98d3c0be94561fed32f44a7a8c78421e01a74bad009964d8bbaf066ed6c",
      strip_prefix = "llvm-fe1e7736763a8577ac081eca525e05d3b52de414",
      build_file = clean_dep("//third_party/llvm:llvm.autogenerated.BUILD"),
  )

  tf_http_archive(
      name = "lmdb",
      urls = [
          "https://mirror.bazel.build/github.com/LMDB/lmdb/archive/LMDB_0.9.22.tar.gz",
          "https://github.com/LMDB/lmdb/archive/LMDB_0.9.22.tar.gz",
      ],
      sha256 = "f3927859882eb608868c8c31586bb7eb84562a40a6bf5cc3e13b6b564641ea28",
      strip_prefix = "lmdb-LMDB_0.9.22/libraries/liblmdb",
      build_file = clean_dep("//third_party:lmdb.BUILD"),
  )

  tf_http_archive(
      name = "jsoncpp_git",
      urls = [
          "https://mirror.bazel.build/github.com/open-source-parsers/jsoncpp/archive/1.8.4.tar.gz",
          "https://github.com/open-source-parsers/jsoncpp/archive/1.8.4.tar.gz",
      ],
      sha256 = "c49deac9e0933bcb7044f08516861a2d560988540b23de2ac1ad443b219afdb6",
      strip_prefix = "jsoncpp-1.8.4",
      build_file = clean_dep("//third_party:jsoncpp.BUILD"),
  )

  tf_http_archive(
      name = "boringssl",
      urls = [
          "https://mirror.bazel.build/github.com/google/boringssl/archive/a0fb951d2a26a8ee746b52f3ba81ab011a0af778.tar.gz",
          "https://github.com/google/boringssl/archive/a0fb951d2a26a8ee746b52f3ba81ab011a0af778.tar.gz",
      ],
      sha256 = "524ba98a56300149696481b4cb9ddebd0c7b7ac9b9f6edee81da2d2d7e5d2bb3",
      strip_prefix = "boringssl-a0fb951d2a26a8ee746b52f3ba81ab011a0af778",
  )

  tf_http_archive(
      name = "zlib_archive",
      urls = [
          "https://mirror.bazel.build/zlib.net/zlib-1.2.11.tar.gz",
          "https://zlib.net/zlib-1.2.11.tar.gz",
      ],
      sha256 = "c3e5e9fdd5004dcb542feda5ee4f0ff0744628baf8ed2dd5d66f8ca1197cb1a1",
      strip_prefix = "zlib-1.2.11",
      build_file = clean_dep("//third_party:zlib.BUILD"),
  )

  tf_http_archive(
      name = "fft2d",
      urls = [
          "https://mirror.bazel.build/www.kurims.kyoto-u.ac.jp/~ooura/fft.tgz",
          "http://www.kurims.kyoto-u.ac.jp/~ooura/fft.tgz",
      ],
      sha256 = "52bb637c70b971958ec79c9c8752b1df5ff0218a4db4510e60826e0cb79b5296",
      build_file = clean_dep("//third_party/fft2d:fft2d.BUILD"),
  )

  tf_http_archive(
      name = "snappy",
      urls = [
          "https://mirror.bazel.build/github.com/google/snappy/archive/1.1.7.tar.gz",
          "https://github.com/google/snappy/archive/1.1.7.tar.gz",
      ],
      sha256 = "3dfa02e873ff51a11ee02b9ca391807f0c8ea0529a4924afa645fbf97163f9d4",
      strip_prefix = "snappy-1.1.7",
      build_file = clean_dep("//third_party:snappy.BUILD"),
  )

  tf_http_archive(
      name = "nccl_archive",
      urls = [
          "https://mirror.bazel.build/github.com/nvidia/nccl/archive/03d856977ecbaac87e598c0c4bafca96761b9ac7.tar.gz",
          "https://github.com/nvidia/nccl/archive/03d856977ecbaac87e598c0c4bafca96761b9ac7.tar.gz",
      ],
      sha256 = "2ca86fb6179ecbff789cc67c836139c1bbc0324ed8c04643405a30bf26325176",
      strip_prefix = "nccl-03d856977ecbaac87e598c0c4bafca96761b9ac7",
      build_file = clean_dep("//third_party:nccl/nccl_archive.BUILD"),
  )

  tf_http_archive(
      name = "kafka",
      urls = [
          "https://mirror.bazel.build/github.com/edenhill/librdkafka/archive/v0.11.1.tar.gz",
          "https://github.com/edenhill/librdkafka/archive/v0.11.1.tar.gz",
      ],
      sha256 = "dd035d57c8f19b0b612dd6eefe6e5eebad76f506e302cccb7c2066f25a83585e",
      strip_prefix = "librdkafka-0.11.1",
      build_file = clean_dep("//third_party:kafka/BUILD"),
      patch_file = clean_dep("//third_party/kafka:config.patch"),
  )

  tf_http_archive(
      name = "aws",
      urls = [
          "https://mirror.bazel.build/github.com/aws/aws-sdk-cpp/archive/1.3.15.tar.gz",
          "https://github.com/aws/aws-sdk-cpp/archive/1.3.15.tar.gz",
      ],
      sha256 = "b888d8ce5fc10254c3dd6c9020c7764dd53cf39cf011249d0b4deda895de1b7c",
      strip_prefix = "aws-sdk-cpp-1.3.15",
      build_file = clean_dep("//third_party:aws.BUILD"),
  )

  java_import_external(
      name = "junit",
      jar_sha256 = "59721f0805e223d84b90677887d9ff567dc534d7c502ca903c0c2b17f05c116a",
      jar_urls = [
          "https://mirror.bazel.build/repo1.maven.org/maven2/junit/junit/4.12/junit-4.12.jar",
          "http://repo1.maven.org/maven2/junit/junit/4.12/junit-4.12.jar",
          "http://maven.ibiblio.org/maven2/junit/junit/4.12/junit-4.12.jar",
      ],
      licenses = ["reciprocal"],  # Common Public License Version 1.0
      testonly_ = True,
      deps = ["@org_hamcrest_core"],
  )

  java_import_external(
      name = "org_hamcrest_core",
      jar_sha256 = "66fdef91e9739348df7a096aa384a5685f4e875584cce89386a7a47251c4d8e9",
      jar_urls = [
          "https://mirror.bazel.build/repo1.maven.org/maven2/org/hamcrest/hamcrest-core/1.3/hamcrest-core-1.3.jar",
          "http://repo1.maven.org/maven2/org/hamcrest/hamcrest-core/1.3/hamcrest-core-1.3.jar",
          "http://maven.ibiblio.org/maven2/org/hamcrest/hamcrest-core/1.3/hamcrest-core-1.3.jar",
      ],
      licenses = ["notice"],  # New BSD License
      testonly_ = True,
  )

  tf_http_archive(
      name = "jemalloc",
      urls = [
          "https://mirror.bazel.build/github.com/jemalloc/jemalloc/archive/4.4.0.tar.gz",
          "https://github.com/jemalloc/jemalloc/archive/4.4.0.tar.gz",
      ],
      sha256 = "3c8f25c02e806c3ce0ab5fb7da1817f89fc9732709024e2a81b6b82f7cc792a8",
      strip_prefix = "jemalloc-4.4.0",
      build_file = clean_dep("//third_party:jemalloc.BUILD"),
  )

  java_import_external(
      name = "com_google_testing_compile",
      jar_sha256 = "edc180fdcd9f740240da1a7a45673f46f59c5578d8cd3fbc912161f74b5aebb8",
      jar_urls = [
          "http://mirror.bazel.build/repo1.maven.org/maven2/com/google/testing/compile/compile-testing/0.11/compile-testing-0.11.jar",
          "http://repo1.maven.org/maven2/com/google/testing/compile/compile-testing/0.11/compile-testing-0.11.jar",
      ],
      licenses = ["notice"],  # New BSD License
      testonly_ = True,
      deps = ["@com_google_guava", "@com_google_truth"],
  )

  java_import_external(
      name = "com_google_truth",
      jar_sha256 = "032eddc69652b0a1f8d458f999b4a9534965c646b8b5de0eba48ee69407051df",
      jar_urls = [
          "http://mirror.bazel.build/repo1.maven.org/maven2/com/google/truth/truth/0.32/truth-0.32.jar",
          "http://repo1.maven.org/maven2/com/google/truth/truth/0.32/truth-0.32.jar",
      ],
      licenses = ["notice"],  # Apache 2.0
      testonly_ = True,
      deps = ["@com_google_guava"],
  )

  java_import_external(
      name = "org_checkerframework_qual",
      jar_sha256 = "a17501717ef7c8dda4dba73ded50c0d7cde440fd721acfeacbf19786ceac1ed6",
      jar_urls = [
          "http://mirror.bazel.build/repo1.maven.org/maven2/org/checkerframework/checker-qual/2.4.0/checker-qual-2.4.0.jar",
          "http://repo1.maven.org/maven2/org/checkerframework/checker-qual/2.4.0/checker-qual-2.4.0.jar",
      ],
      licenses = ["notice"],  # Apache 2.0
  )

  java_import_external(
      name = "com_squareup_javapoet",
      jar_sha256 = "5bb5abdfe4366c15c0da3332c57d484e238bd48260d6f9d6acf2b08fdde1efea",
      jar_urls = [
          "http://mirror.bazel.build/repo1.maven.org/maven2/com/squareup/javapoet/1.9.0/javapoet-1.9.0.jar",
          "http://repo1.maven.org/maven2/com/squareup/javapoet/1.9.0/javapoet-1.9.0.jar",
      ],
      licenses = ["notice"],  # Apache 2.0
  )

  tf_http_archive(
      name = "com_google_pprof",
      urls = [
          "https://mirror.bazel.build/github.com/google/pprof/archive/c0fb62ec88c411cc91194465e54db2632845b650.tar.gz",
          "https://github.com/google/pprof/archive/c0fb62ec88c411cc91194465e54db2632845b650.tar.gz",
      ],
      sha256 = "e0928ca4aa10ea1e0551e2d7ce4d1d7ea2d84b2abbdef082b0da84268791d0c4",
      strip_prefix = "pprof-c0fb62ec88c411cc91194465e54db2632845b650",
      build_file = clean_dep("//third_party:pprof.BUILD"),
  )

  tf_http_archive(
      name = "cub_archive",
      urls = [
          "https://mirror.bazel.build/github.com/NVlabs/cub/archive/1.8.0.zip",
          "https://github.com/NVlabs/cub/archive/1.8.0.zip",
      ],
      sha256 = "6bfa06ab52a650ae7ee6963143a0bbc667d6504822cbd9670369b598f18c58c3",
      strip_prefix = "cub-1.8.0",
      build_file = clean_dep("//third_party:cub.BUILD"),
  )

  tf_http_archive(
      name = "cython",
      sha256 = "05e3eb7f06043f5ff2028338370329e71c29f57315e95f4dc6ad7c4971dd4c6f",
      urls = [
          "https://mirror.bazel.build/github.com/cython/cython/archive/0.28.3.tar.gz",
          "https://github.com/cython/cython/archive/0.28.3.tar.gz",
      ],
      strip_prefix = "cython-0.28.3",
      build_file = clean_dep("//third_party:cython.BUILD"),
      delete = ["BUILD.bazel"],
  )

  tf_http_archive(
      name = "bazel_toolchains",
      urls = [
          "https://mirror.bazel.build/github.com/bazelbuild/bazel-toolchains/archive/2cec6c9f6d12224e93d9b3f337b24e41602de3ba.tar.gz",
          "https://github.com/bazelbuild/bazel-toolchains/archive/2cec6c9f6d12224e93d9b3f337b24e41602de3ba.tar.gz",
      ],
      strip_prefix = "bazel-toolchains-2cec6c9f6d12224e93d9b3f337b24e41602de3ba",
      sha256 = "9b8d85b61d8945422e86ac31e4d4d2d967542c080d1da1b45364da7fd6bdd638",
  )

  tf_http_archive(
      name = "arm_neon_2_x86_sse",
      sha256 = "c8d90aa4357f8079d427e87a6f4c493da1fa4140aee926c05902d7ec1533d9a5",
      strip_prefix = "ARM_NEON_2_x86_SSE-0f77d9d182265259b135dad949230ecbf1a2633d",
      urls = [
          "https://mirror.bazel.build/github.com/intel/ARM_NEON_2_x86_SSE/archive/0f77d9d182265259b135dad949230ecbf1a2633d.tar.gz",
          "https://github.com/intel/ARM_NEON_2_x86_SSE/archive/0f77d9d182265259b135dad949230ecbf1a2633d.tar.gz",
      ],
      build_file = clean_dep("//third_party:arm_neon_2_x86_sse.BUILD"),
  )

  tf_http_archive(
      name = "flatbuffers",
      strip_prefix = "flatbuffers-1.9.0",
      sha256 = "5ca5491e4260cacae30f1a5786d109230db3f3a6e5a0eb45d0d0608293d247e3",
      urls = [
          "https://mirror.bazel.build/github.com/google/flatbuffers/archive/v1.9.0.tar.gz",
          "https://github.com/google/flatbuffers/archive/v1.9.0.tar.gz",
      ],
      build_file = clean_dep("//third_party/flatbuffers:flatbuffers.BUILD"),
  )

  native.new_http_archive(
      name = "double_conversion",
      urls = [
          "https://github.com/google/double-conversion/archive/3992066a95b823efc8ccc1baf82a1cfc73f6e9b8.zip",
      ],
      sha256 = "2f7fbffac0d98d201ad0586f686034371a6d152ca67508ab611adc2386ad30de",
      strip_prefix = "double-conversion-3992066a95b823efc8ccc1baf82a1cfc73f6e9b8",
      build_file = clean_dep("//third_party:double_conversion.BUILD")
  )

  tf_http_archive(
      name = "tflite_mobilenet",
      sha256 = "23f814d1c076bdf03715dfb6cab3713aa4fbdf040fd5448c43196bd2e97a4c1b",
      urls = [
          "https://mirror.bazel.build/storage.googleapis.com/download.tensorflow.org/models/tflite/mobilenet_v1_224_android_quant_2017_11_08.zip",
          "https://storage.googleapis.com/download.tensorflow.org/models/tflite/mobilenet_v1_224_android_quant_2017_11_08.zip",
      ],
      build_file = clean_dep("//third_party:tflite_mobilenet.BUILD"),
  )

  tf_http_archive(
      name = "tflite_mobilenet_ssd",
      sha256 = "767057f2837a46d97882734b03428e8dd640b93236052b312b2f0e45613c1cf0",
      urls = [
          "https://mirror.bazel.build/storage.googleapis.com/download.tensorflow.org/models/tflite/mobilenet_ssd_tflite_v1.zip",
          "https://storage.googleapis.com/download.tensorflow.org/models/tflite/mobilenet_ssd_tflite_v1.zip",
      ],
      build_file = str(Label("//third_party:tflite_mobilenet.BUILD")),
  )

  tf_http_archive(
      name = "tflite_conv_actions_frozen",
      sha256 = "d947b38cba389b5e2d0bfc3ea6cc49c784e187b41a071387b3742d1acac7691e",
      urls = [
          "https://mirror.bazel.build/storage.googleapis.com/download.tensorflow.org/models/tflite/conv_actions_tflite.zip",
          "https://storage.googleapis.com/download.tensorflow.org/models/tflite/conv_actions_tflite.zip",
      ],
      build_file = str(Label("//third_party:tflite_mobilenet.BUILD")),
  )

  tf_http_archive(
      name = "tflite_smartreply",
      sha256 = "8980151b85a87a9c1a3bb1ed4748119e4a85abd3cb5744d83da4d4bd0fbeef7c",
      urls = [
          "https://mirror.bazel.build/storage.googleapis.com/download.tensorflow.org/models/tflite/smartreply_1.0_2017_11_01.zip",
          "https://storage.googleapis.com/download.tensorflow.org/models/tflite/smartreply_1.0_2017_11_01.zip"
      ],
      build_file = clean_dep("//third_party:tflite_smartreply.BUILD"),
  )

  tf_http_archive(
      name = "tflite_ovic_testdata",
      sha256 = "a9a705d8d519220178e2e65d383fdb21da37fdb31d1e909b0a1acdac46479e9c",
      urls = [
          "https://mirror.bazel.build/storage.googleapis.com/download.tensorflow.org/data/ovic.zip",
          "https://storage.googleapis.com/download.tensorflow.org/data/ovic.zip",
      ],
      build_file = clean_dep("//third_party:tflite_ovic_testdata.BUILD"),
      strip_prefix = "ovic",
  )

  tf_http_archive(
      name = "build_bazel_rules_android",
      sha256 = "cd06d15dd8bb59926e4d65f9003bfc20f9da4b2519985c27e190cddc8b7a7806",
      urls = [
          "https://mirror.bazel.build/github.com/bazelbuild/rules_android/archive/v0.1.1.zip",
          "https://github.com/bazelbuild/rules_android/archive/v0.1.1.zip",
      ],
      strip_prefix = "rules_android-0.1.1",
  )

  ##############################################################################
  # BIND DEFINITIONS
  #
  # Please do not add bind() definitions unless we have no other choice.
  # If that ends up being the case, please leave a comment explaining
  # why we can't depend on the canonical build target.

  # gRPC wants a cares dependency but its contents is not actually
  # important since we have set GRPC_ARES=0 in tools/bazel.rc
  native.bind(
      name = "cares",
      actual = "@grpc//third_party/nanopb:nanopb",
  )

  # Needed by Protobuf
  native.bind(
      name = "grpc_cpp_plugin",
      actual = "@grpc//:grpc_cpp_plugin",
  )
  native.bind(
      name = "grpc_python_plugin",
      actual = "@grpc//:grpc_python_plugin",
  )

  native.bind(
      name = "grpc_lib",
      actual = "@grpc//:grpc++",
  )

  native.bind(
      name = "grpc_lib_unsecure",
      actual = "@grpc//:grpc++_unsecure",
  )

  # Needed by gRPC
  native.bind(
      name = "libssl",
      actual = "@boringssl//:ssl",
  )

  # Needed by gRPC
  native.bind(
      name = "nanopb",
      actual = "@grpc//third_party/nanopb:nanopb",
  )

  # Needed by gRPC
  native.bind(
      name = "protobuf",
      actual = "@protobuf_archive//:protobuf",
  )

  # gRPC expects //external:protobuf_clib and //external:protobuf_compiler
  # to point to Protobuf's compiler library.
  native.bind(
      name = "protobuf_clib",
      actual = "@protobuf_archive//:protoc_lib",
  )

  # Needed by gRPC
  native.bind(
      name = "protobuf_headers",
      actual = "@protobuf_archive//:protobuf_headers",
  )

  # Needed by Protobuf
  native.bind(
      name = "python_headers",
      actual = clean_dep("//third_party/python_runtime:headers"),
  )

  # Needed by Protobuf
  native.bind(
      name = "six",
      actual = "@six_archive//:six",
  )

  # Needed by gRPC
  native.bind(
      name = "zlib",
      actual = "@zlib_archive//:zlib",
  )<|MERGE_RESOLUTION|>--- conflicted
+++ resolved
@@ -107,11 +107,11 @@
   tf_http_archive(
       name = "eigen_archive",
       urls = [
-          "https://mirror.bazel.build/bitbucket.org/eigen/eigen/get/fd6845384b86.tar.gz",
-          "https://bitbucket.org/eigen/eigen/get/fd6845384b86.tar.gz",
-      ],
-      sha256 = "d956415d784fa4e42b6a2a45c32556d6aec9d0a3d8ef48baee2522ab762556a9",
-      strip_prefix = "eigen-eigen-fd6845384b86",
+          "https://mirror.bazel.build/bitbucket.org/eigen/eigen/get/e5e305a158a0.tar.gz",
+          "https://bitbucket.org/eigen/eigen/get/e5e305a158a0.tar.gz",
+      ],
+      sha256 = "8bbe676d69e7f59070c83a949454b8b6344034e0ebbf686b337528e5dc04c7de",
+      strip_prefix = "eigen-eigen-e5e305a158a0",
       build_file = clean_dep("//third_party:eigen.BUILD"),
   )
 
@@ -142,11 +142,13 @@
   tf_http_archive(
       name = "ortools_archive",
       urls = [
-          "https://mirror.bazel.build/github.com/google/or-tools/archive/v6.7.2.tar.gz",
-          "https://github.com/google/or-tools/archive/v6.7.2.tar.gz",
-      ],
-      sha256 = "d025a95f78b5fc5eaa4da5f395f23d11c23cf7dbd5069f1f627f002de87b86b9",
-      strip_prefix = "or-tools-6.7.2/src",
+          "https://mirror.bazel.build/github.com/google/or-tools/archive/253f7955c6a1fd805408fba2e42ac6d45b312d15.tar.gz",
+          # Please uncomment me, when the next upgrade happens. Then
+          # remove the whitelist entry in third_party/repo.bzl.
+          # "https://github.com/google/or-tools/archive/253f7955c6a1fd805408fba2e42ac6d45b312d15.tar.gz",
+      ],
+      sha256 = "932075525642b04ac6f1b50589f1df5cd72ec2f448b721fd32234cf183f0e755",
+      strip_prefix = "or-tools-253f7955c6a1fd805408fba2e42ac6d45b312d15/src",
       build_file = clean_dep("//third_party:ortools.BUILD"),
   )
 
@@ -159,8 +161,6 @@
       ],
       sha256 = "2f945446b71336e7f5a2bcace1abcf0b23fbba368266c6a1be33de3de3b3c912",
       strip_prefix = "re2-2018-04-01",
-<<<<<<< HEAD
-=======
   )
 
   tf_http_archive(
@@ -182,7 +182,6 @@
       sha256 = "824870d87a176f26bcef663e92051f532fac756d1a06b404055dc078425f4378",
       strip_prefix="googleapis-f81082ea1e2f85c43649bee26e0d9871d4b41cdb",
       build_file = clean_dep("//third_party:googleapis.BUILD"),
->>>>>>> 79dab9ce
   )
 
   tf_http_archive(
@@ -255,11 +254,11 @@
   tf_http_archive(
       name = "org_sqlite",
       urls = [
-          "https://mirror.bazel.build/www.sqlite.org/2018/sqlite-amalgamation-3240000.zip",
-          "https://www.sqlite.org/2018/sqlite-amalgamation-3240000.zip",
-      ],
-      sha256 = "ad68c1216c3a474cf360c7581a4001e952515b3649342100f2d7ca7c8e313da6",
-      strip_prefix = "sqlite-amalgamation-3240000",
+          "https://mirror.bazel.build/www.sqlite.org/2018/sqlite-amalgamation-3230100.zip",
+          "https://www.sqlite.org/2018/sqlite-amalgamation-3230100.zip",
+      ],
+      sha256 = "4239a1f69e5721d07d9a374eb84d594225229e54be4ee628da2995f4315d8dfc",
+      strip_prefix = "sqlite-amalgamation-3230100",
       build_file = clean_dep("//third_party:sqlite.BUILD"),
   )
 
@@ -450,11 +449,11 @@
   tf_http_archive(
       name = "grpc",
       urls = [
-          "https://mirror.bazel.build/github.com/grpc/grpc/archive/v1.12.1.tar.gz",
-          "https://github.com/grpc/grpc/archive/v1.12.1.tar.gz",
-      ],
-      sha256 = "f6afbfafa8e7b524727d1ff37ff22fe9c3dcca07bd864e7a9d1efabf1d15d13c",
-      strip_prefix = "grpc-1.12.1",
+          "https://mirror.bazel.build/github.com/grpc/grpc/archive/d184fa229d75d336aedea0041bd59cb93e7e267f.tar.gz",
+          "https://github.com/grpc/grpc/archive/d184fa229d75d336aedea0041bd59cb93e7e267f.tar.gz",
+      ],
+      sha256 = "895b31310e718a61f7335759a778c068a6edde1c089883598a0830cbb7075673",
+      strip_prefix = "grpc-d184fa229d75d336aedea0041bd59cb93e7e267f",
   )
 
 
@@ -684,12 +683,12 @@
 
   tf_http_archive(
       name = "cython",
-      sha256 = "05e3eb7f06043f5ff2028338370329e71c29f57315e95f4dc6ad7c4971dd4c6f",
-      urls = [
-          "https://mirror.bazel.build/github.com/cython/cython/archive/0.28.3.tar.gz",
-          "https://github.com/cython/cython/archive/0.28.3.tar.gz",
-      ],
-      strip_prefix = "cython-0.28.3",
+      sha256 = "6dcd30b5ceb887b2b965ee7ceb82ea3acb5f0642fe2206c7636b45acea4798e5",
+      urls = [
+          "https://mirror.bazel.build/github.com/cython/cython/archive/3732784c45cfb040a5b0936951d196f83a12ea17.tar.gz",
+          "https://github.com/cython/cython/archive/3732784c45cfb040a5b0936951d196f83a12ea17.tar.gz",
+      ],
+      strip_prefix = "cython-3732784c45cfb040a5b0936951d196f83a12ea17",
       build_file = clean_dep("//third_party:cython.BUILD"),
       delete = ["BUILD.bazel"],
   )
@@ -697,11 +696,11 @@
   tf_http_archive(
       name = "bazel_toolchains",
       urls = [
-          "https://mirror.bazel.build/github.com/bazelbuild/bazel-toolchains/archive/2cec6c9f6d12224e93d9b3f337b24e41602de3ba.tar.gz",
-          "https://github.com/bazelbuild/bazel-toolchains/archive/2cec6c9f6d12224e93d9b3f337b24e41602de3ba.tar.gz",
-      ],
-      strip_prefix = "bazel-toolchains-2cec6c9f6d12224e93d9b3f337b24e41602de3ba",
-      sha256 = "9b8d85b61d8945422e86ac31e4d4d2d967542c080d1da1b45364da7fd6bdd638",
+          "https://mirror.bazel.build/github.com/bazelbuild/bazel-toolchains/archive/44200e0c026d86c53470d107b3697a3e46469c43.tar.gz",
+          "https://github.com/bazelbuild/bazel-toolchains/archive/44200e0c026d86c53470d107b3697a3e46469c43.tar.gz",
+      ],
+      strip_prefix = "bazel-toolchains-44200e0c026d86c53470d107b3697a3e46469c43",
+      sha256 = "699b55a6916c687f4b7dc092dbbf5f64672cde0dc965f79717735ec4e5416556",
   )
 
   tf_http_archive(
